--- conflicted
+++ resolved
@@ -1019,24 +1019,7 @@
             cycler += 1
         return split_donors
 
-<<<<<<< HEAD
-    # Divides the remainder donors over the split sublists to conform to the number of acceptors
-    def divide_remaining_donors(self, split_donorfqlist):
-        remainderlist = split_donorfqlist[-1]   # The last list contains the remainder donor fastq files
-        add_to_index = 0
-
-        # Add the remainders one by one for now...
-        for remainingdonor in remainderlist:
-            split_donorfqlist[add_to_index].append(remainingdonor)
-            add_to_index += 1
-            if add_to_index == len(split_donorfqlist)-1:
-                add_to_index = 0
-        return split_donorfqlist
-
     # BUILDS A SET OF R1/R2 VALIDATION FASTQS WITH ALREADY EXISTING DONOR FASTQS
-=======
-    # BUILDS A SET OF R1/R2 VALIDATION FASTQS WITH ALREADY EXISTING
->>>>>>> 2d3080f9
     def build_fastqs_from_donors(self, acceptor_fqin, donor_fqin, acceptor_reads_toexclude, forward_reverse, outpath):
         donor_sets = self.divide_donorfastqs_over_acceptors(donor_fqin, len(acceptor_fqin))
         donorids = set()
