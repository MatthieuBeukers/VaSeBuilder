--- conflicted
+++ resolved
@@ -26,17 +26,10 @@
         # VariantContextFile that saves the acceptor, donor and variant
         # contexts and their associated data.
         self.contexts = VariantContextFile()
-<<<<<<< HEAD
-        self.vaseLogger.info(f"VaSeBuilder: "
-                             + str(self.creationId) + " ; "
-                             + str(self.creationDate) + " ; "
-                             + str(self.creationTime))
-=======
         self.vaselogger.info("VaSeBuilder: "
                              + str(self.creation_id) + " ; "
                              + str(self.creation_date) + " ; "
                              + str(self.creation_time))
->>>>>>> 16541bfe
 
     # ===METHODS TO PRODUCE VARIANT CONTEXTS===================================
     # Creates the new FastQ validation dataset by replacing NIST reads
@@ -53,64 +46,33 @@
         donor_vcfs_used, donor_bams_used = [], []
 
         try:
-<<<<<<< HEAD
-            acceptorBamFile = pysam.AlignmentFile(acceptorBamLoc, "rb")
-
-            # Iterate over the samples to use for building the validation set.
-            for sampleId in vcfSampleMap:
-                self.vaseLogger.debug(f"Processing data for sample {sampleId}")
-=======
-            acceptorbamfile = pysam.AlignmentFile(acceptorbamloc, 'rb')
+            acceptorbamfile = pysam.AlignmentFile(acceptorbamloc, "rb")
 
             # Iterate over the samples to use for building the validation set.
             for sampleid in vcfsamplemap:
-                self.vaselogger.debug("Processing data for sample "
-                                      + str(sampleid))
->>>>>>> 16541bfe
+                self.vaselogger.debug(f"Processing data for sample {sampleid}")
 
                 # Check in the VCF BAM link map that there is a BAM file
                 # for the sample as well.
                 try:
-<<<<<<< HEAD
-                    vcfFile = pysam.VariantFile(vcfSampleMap[sampleId], "r")
-                    self.vaseLogger.debug("Opened VCF file "
-                                          f"{vcfSampleMap[sampleId]}")
-                    bamFile = pysam.AlignmentFile(bamSampleMap[sampleId], "rb")
-                    self.vaseLogger.debug("Opened BAM file "
-                                          f"{bamSampleMap[sampleId]}")
-=======
-                    vcffile = pysam.VariantFile(vcfsamplemap[sampleid], 'r')
+                    vcffile = pysam.VariantFile(vcfsamplemap[sampleid], "r")
                     self.vaselogger.debug("Opened VCF file "
-                                          + str(vcfsamplemap[sampleid]))
-                    bamfile = pysam.AlignmentFile(bamsamplemap[sampleid], 'rb')
+                                          f"{vcfsamplemap[sampleid]}")
+                    bamfile = pysam.AlignmentFile(bamsamplemap[sampleid], "rb")
                     self.vaselogger.debug("Opened BAM file "
-                                          + str(bamsamplemap[sampleid]))
->>>>>>> 16541bfe
+                                          f"{bamsamplemap[sampleid]}")
 
                     # Loop over the variants in the VCF file. Prior to
                     # identifying the BAM reads, it is first checked
                     # whether the variant is in a previously established
-<<<<<<< HEAD
-                    for vcfVar in vcfFile.fetch():
-                        variantId = self.getVcfVariantId(vcfVar)
-                        acceptorUnmapped = []
-                        donorUnmapped = []
-                        varconUnmapped_A = []
-                        varconUnmapped_D = []
-                        self.vaseLogger.debug("Searching BAM reads for "
-                                              f"variant {variantId}")
-=======
                     for vcfvar in vcffile.fetch():
                         variantid = self.get_vcf_variant_id(vcfvar)
                         acceptor_unmapped = []
                         donor_unmapped = []
                         varcon_unmapped_a = []
                         varcon_unmapped_d = []
-                        self.vaselogger.debug(
-                                "Searching BAM reads for variant "
-                                + str(variantid)
-                                )
->>>>>>> 16541bfe
+                        self.vaselogger.debug("Searching BAM reads for "
+                                              f"variant {variantid}")
 
                         # Determine the search window before gathering
                         # reads overlapping with the VCF variant.
@@ -135,11 +97,7 @@
                                 # the acceptor context.
                                 self.vaselogger.debug(
                                         "Determine acceptor BAM reads for "
-<<<<<<< HEAD
-                                        f"variant {variantId}"
-=======
-                                        "variant " + str(variantid)
->>>>>>> 16541bfe
+                                        f"variant {variantid}"
                                         )
                                 # Obtain all acceptor BAM reads containing the
                                 # VCF variant and their read mate.
@@ -149,16 +107,10 @@
                                         acceptorbamfile, True,
                                         acceptor_unmapped
                                         )
-<<<<<<< HEAD
-                                self.vaseLogger.debug(
+                                self.vaselogger.debug(
                                         "Determine acceptor context for "
-                                        f"variant {variantId}"
-                                        )
-=======
-                                self.vaselogger.debug("Determine acceptor "
-                                                      "context for variant "
-                                                      + str(variantid))
->>>>>>> 16541bfe
+                                        f"variant {variantid}"
+                                        )
                                 # Determine the acceptor variant context based
                                 # on the reads overlapping the variant.
                                 acceptor_context = self.determine_context(
@@ -169,16 +121,10 @@
                                 # Gather donor reads and their mates
                                 # overlapping with the variant and determine
                                 # the donor context.
-<<<<<<< HEAD
-                                self.vaseLogger.debug(
+                                self.vaselogger.debug(
                                         "Search donor BAM reads for variant "
-                                        f"{variantId}"
-                                        )
-=======
-                                self.vaselogger.debug("Search donor BAM reads "
-                                                      "for variant "
-                                                      + str(variantid))
->>>>>>> 16541bfe
+                                        f"{variantid}"
+                                        )
                                 # Obtain all donot BAM reads containing the VCF
                                 # variant and their read mate.
                                 donor_context_reads = self.get_variant_reads(
@@ -187,16 +133,10 @@
                                         bamfile, True,
                                         donor_unmapped
                                         )
-<<<<<<< HEAD
-                                self.vaseLogger.debug(
+                                self.vaselogger.debug(
                                         "Determine donor context for variant "
-                                        f"{variantId}"
-                                        )
-=======
-                                self.vaselogger.debug("Determine donor "
-                                                      "context for variant "
-                                                      + str(variantid))
->>>>>>> 16541bfe
+                                        f"{variantid}"
+                                        )
                                 # Determine the donor variant context based on
                                 # the reads overlapping the variant.
                                 donor_context = self.determine_context(
@@ -289,33 +229,18 @@
                                     self.vaselogger.debug(
                                             "No donor and/or acceptor BAM "
                                             "reads found for variant "
-<<<<<<< HEAD
-                                            f"{variantId}"
-=======
-                                            + str(variantid)
->>>>>>> 16541bfe
+                                            f"{variantid}"
                                             )
 
                             except IOError as ioe:
                                 self.vaselogger.warning(
                                         "Could not obtain BAM reads from "
-<<<<<<< HEAD
-                                        f"{bamSampleMap[sampleId]}"
-                                        )
-                        else:
-                            self.vaseLogger.debug(
-                                    f"VCF variant {variantId} is located in "
-                                    "an already existing variant context"
-=======
-                                        + str(bamsamplemap[sampleid])
+                                        f"{bamsamplemap[sampleid]}"
                                         )
                         else:
                             self.vaselogger.debug(
-                                    "VCF variant "
-                                    + str(variantid)
-                                    + " is located in an already existing "
-                                    "variant context"
->>>>>>> 16541bfe
+                                    f"VCF variant {variantid} is located in "
+                                    "an already existing variant context"
                                     )
                     bamfile.close()
                     vcffile.close()
@@ -323,81 +248,44 @@
                     donor_vcfs_used.append(vcfsamplemap[sampleid])
                     donor_bams_used.append(bamsamplemap[sampleid])
                 except IOError as ioe:
-<<<<<<< HEAD
-                    self.vaseLogger.warning("Could not establish data for "
-                                            f"{sampleId}")
-
-            # Write the variant context data and used donor VCFs/BAMs
-            # to output files.
-            self.vaseLogger.info(
-                    f"Writing combined variant contexts to {varConOutPath}"
-=======
                     self.vaselogger.warning("Could not establish data for "
-                                            + str(sampleid))
+                                            f"{sampleid}")
 
             # Write the variant context data and used donor VCFs/BAMs
             # to output files.
             self.vaselogger.info(
-                    "Writing combined variant contexts to "
-                    + str(varcon_outpath)
->>>>>>> 16541bfe
+                    f"Writing combined variant contexts to {varcon_outpath}"
                     )
             # Writes the variant contexts to file.
             self.contexts.write_variant_context_file(varcon_outpath)
 
             self.vaselogger.info(
                     "Writing combined variant context statistics to "
-<<<<<<< HEAD
-                    f"{outPath}/varconstats.txt"
-                    )
-            # Writes the variant context statistics file.
-            self.contexts.writeVariantContextStats(
-                    f"{outPath}/varconstats.txt"
-=======
-                    + str(outpath) + "varconstats.txt"
+                    f"{outpath}/varconstats.txt"
                     )
             # Writes the variant context statistics file.
             self.contexts.write_variant_context_stats(
-                outpath + "/varconstats.txt"
->>>>>>> 16541bfe
+                    f"{outpath}/varconstats.txt"
                     )
 
             self.vaselogger.info(
                     "Write the used donor VCF files per sample to "
-<<<<<<< HEAD
-                    f"{outPath}/donorvcfs.txt"
-                    )
-            self.writeUsedDonorFiles(
-                    f"{outPath}/donorvcfs.txt",
-                    vcfSampleMap,
-                    donorVcfsUsed
-=======
-                    + str(outpath) + "/donorvcfs.txt"
+                    f"{outpath}/donorvcfs.txt"
                     )
             self.write_used_donor_files(
-                outpath + "/donorvcfs.txt",
+                    f"{outpath}/donorvcfs.txt",
                     vcfsamplemap,
                     donor_vcfs_used
->>>>>>> 16541bfe
                     )
 
             self.vaselogger.info(
                     "Write the used donor BAM files per sample to "
-<<<<<<< HEAD
-                    f"{outPath}/donorbams.txt"
-                    )
-            self.writeUsedDonorFiles(
-                    f"{outPath}/donorbams.txt",
-                    bamSampleMap,
-                    donorBamsUsed
-=======
-                    + str(outpath) + "/donorbams.txt"
+                    f"{outpath}/donorbams.txt"
                     )
             self.write_used_donor_files(
-                outpath + "/donorbams.txt",
+                    f"{outpath}/donorbams.txt",
                     bamsamplemap,
                     donor_bams_used
->>>>>>> 16541bfe
                     )
 
             # Checks whether the program is running on debug.  If so,
@@ -418,27 +306,16 @@
             # NGS_DNA pipeline along real sample data.
             self.vaselogger.info("Start writing the R1 FastQ files")
             # Build the R1 fastq file.
-<<<<<<< HEAD
-            self.buildFastQ(fastqFPath, acceptorReadsToSkip,
-                            donorReads, "F", fastqOutPath)
-            self.vaseLogger.info("Wrote all R1 FastQ files")
-=======
+
             self.build_fastq(fastq_fpath, acceptor_reads_to_skip,
-                             donorreads, 'F', fastq_outpath)
+                             donorreads, "F", fastq_outpath)
             self.vaselogger.info("Wrote all R1 FastQ files")
->>>>>>> 16541bfe
 
             self.vaselogger.info("Start writing the R2 FastQ files")
             # Build the R2 fastq file.
-<<<<<<< HEAD
-            self.buildFastQ(fastqRPath, acceptorReadsToSkip,
-                            donorReads, "R", fastqOutPath)
-            self.vaseLogger.info("Wrote all R2 FastQ files")
-=======
             self.build_fastq(fastq_rpath, acceptor_reads_to_skip,
-                             donorreads, 'R', fastq_outpath)
+                             donorreads, "R", fastq_outpath)
             self.vaselogger.info("Wrote all R2 FastQ files")
->>>>>>> 16541bfe
 
             self.vaselogger.info("Finished building the validation set")
             acceptorbamfile.close()
@@ -450,11 +327,7 @@
     # Returns whether a variant is a SNP or indel.
     def determine_variant_type(self, vcfvariantref, vcfvariantalts):
         # Determine the maximum reference allele length.
-<<<<<<< HEAD
-        maxRefLength = max([len(x) for x in vcfVariantRef.split(",")])
-=======
-        maxreflength = max([len(x) for x in vcfvariantref.split(',')])
->>>>>>> 16541bfe
+        maxreflength = max([len(x) for x in vcfvariantref.split(",")])
         # Determine the maximum alternative allele length.
         maxaltlength = max([len(x) for x in vcfvariantalts])
 
@@ -468,15 +341,6 @@
 
     # Determines the start and end positions to use for searching reads
     # overlapping with the variant.
-<<<<<<< HEAD
-    def determineReadSearchWindow(self, variantType, vcfVariant):
-        if (variantType == "snp"):
-            return [vcfVariant.pos - 1, vcfVariant.pos + 1]
-        elif (variantType == "indel"):
-            return self.determineIndelReadRange(vcfVariant.pos,
-                                                vcfVariant.ref,
-                                                vcfVariant.alts)
-=======
     def determine_read_search_window(self, varianttype, vcfvariant):
         if varianttype == "snp":
             return [vcfvariant.pos - 1, vcfvariant.pos + 1]
@@ -484,24 +348,15 @@
             return self.determine_indel_read_range(vcfvariant.pos,
                                                    vcfvariant.ref,
                                                    vcfvariant.alts)
->>>>>>> 16541bfe
         return [-1, -1]
 
     # Returns the search start and stop to use for searching BAM reads
     # overlapping with the range of the indel.
-<<<<<<< HEAD
-    def determineIndelReadRange(self, variantPos, variantRef, variantAlts):
-        searchStart = variantPos
-        searchStop = variantPos + max(
-                max([len(x) for x in variantRef.split(",")]),
-                max([len(x) for x in variantAlts])
-=======
     def determine_indel_read_range(self, variantpos, variantref, variantalts):
         searchstart = variantpos
         searchstop = variantpos + max(
-                max([len(x) for x in variantref.split(',')]),
+                max([len(x) for x in variantref.split(",")]),
                 max([len(x) for x in variantalts])
->>>>>>> 16541bfe
                 )
         return [searchstart, searchstop]
 
@@ -544,47 +399,28 @@
                         ))
 
             except ValueError as pve:
-<<<<<<< HEAD
-                self.vaseLogger.debug("Could not find mate for "
+                self.vaselogger.debug("Could not find mate for "
                                       f"{vread.query_name} ; "
                                       "mate is likely unmapped.")
-                if (writeUnm):
-                    uMateList.append(vread.query_name)
-=======
-                self.vaselogger.debug("Could not find mate for "
-                                      + vread.query_name
-                                      + " ; mate is likely unmapped.")
                 if write_unm:
                     umatelist.append(vread.query_name)
->>>>>>> 16541bfe
 
         # Make sure the list only contains each BAM read once (if a read
         # and mate both overlap with a variant, they have been added
         # twice to the list).
-<<<<<<< HEAD
-        # OLD: variantReads = list(set(variantReads))
-        uniq_variantReads = []
-        for fetched in variantReads:
-            if ((fetched.getBamReadId(), fetched.getBamReadPairNumber())
-               not in [(y.getBamReadId(), y.getBamReadPairNumber())
-                       for y in uniq_variantReads]):
-                uniq_variantReads.append(fetched)
-        variantReads = uniq_variantReads
+        uniq_variantreads = []
+        for fetched in variantreads:
+            if ((fetched.get_bam_read_id(), fetched.get_read_pair_num())
+               not in [(y.get_bam_read_id(), y.get_read_pair_num())
+                       for y in uniq_variantreads]):
+                uniq_variantreads.append(fetched)
+        variantreads = uniq_variantreads
 
         # Filter to keep only read pairs.
-        variantReads = self.filterVariantReads(variantReads)
-
-        self.vaseLogger.debug(f"Found a total of {len(variantReads)} "
+        variantreads = self.filter_variant_reads(variantreads)
+        self.vaselogger.debug(f"Found a total of {len(variantreads)} "
                               "BAM reads.")
-        return variantReads
-=======
-        variantreads = list(set(variantreads))
-        variantreads = self.filter_variant_reads(variantreads)
-        self.vaselogger.debug("Found a total of "
-                              + str(len(variantreads))
-                              + " BAM reads.")
         return variantreads
->>>>>>> 16541bfe
 
     # Filters the donor reads to keep only reads that occur twice.
     def filter_variant_reads(self, bamreads):
@@ -600,17 +436,6 @@
     # the documentation for more information).
     def determine_context(self, contextreads, contextorigin):
         # Check whether there are reads to determine the context for.
-<<<<<<< HEAD
-        if (len(contextReads) > 0):
-            contextChrom = contextReads[0].getBamReadChrom()
-            contextStart = min([conread.getBamReadRefPos()
-                                for conread in contextReads])
-            contextEnd = max([conread.getBamReadRefEnd()
-                              for conread in contextReads])
-            self.vaseLogger.debug(f"Context is {contextChrom}, {contextStart},"
-                                  f" {contextEnd}")
-            return [contextChrom, contextOrigin, contextStart, contextEnd]
-=======
         if len(contextreads) > 0:
             contextchrom = contextreads[0].get_bam_read_chrom()
             contextstart = min([conread.get_bam_read_ref_pos()
@@ -622,7 +447,6 @@
                                   + str(contextstart) + ", "
                                   + str(contextend))
             return [contextchrom, contextorigin, contextstart, contextend]
->>>>>>> 16541bfe
         return []
 
     # Determines the size of the variant context based on both the
@@ -651,48 +475,26 @@
                                       "VaSe fastQ out file.")
 
             # Write the new VaSe FastQ file.
-<<<<<<< HEAD
-            vaseFqOutName = self.setFastqOutPath(vaseFqOutPath,
-                                                 forwardOrReverse,
-                                                 x + 1)
-            self.vaseLogger.debug(f"Set FastQ output path to: {vaseFqOutName}")
-            self.writeVaSeFastQ(acceptorFqFilePaths[x], vaseFqOutName,
-                                acceptorReadsToSkip, donorContextReadMap,
-                                forwardOrReverse, writeDonor)
-=======
             vasefq_outname = self.set_fastq_out_path(vasefq_outpath,
-                                                    forward_or_reverse,
-                                                    x + 1)
-            self.vaselogger.debug("Set FastQ output path to: "
-                                  + str(vasefq_outname))
+                                                     forward_or_reverse,
+                                                     x + 1)
+            self.vaselogger.debug(f"Set FastQ output path to: {vasefq_outname}")
             self.write_vase_fastq(acceptorfq_filepaths[x], vasefq_outname,
                                   acceptorreads_toskip, donor_context_reads,
                                   forward_or_reverse, writedonor)
->>>>>>> 16541bfe
 
     # Builds a new FastQ file to be used for validation.
     def write_vase_fastq(self, acceptor_infq, fastq_outpath,
                          acceptorreads_toskip, donorbamreaddata,
                          fr, writedonordata=False):
         try:
-<<<<<<< HEAD
-            fqFile = io.BufferedWriter(gzip.open(fastqOutPath, "wb"))
-            self.vaseLogger.debug(f"Opened template FastQ: {acceptorFastqIn}")
+            fqgz_outfile = io.BufferedWriter(gzip.open(fastq_outpath, "wb"))
+            self.vaselogger.debug(f"Opened template FastQ: {acceptor_infq}")
 
             # Open the template fastq and write filtered data to a new
             # fastq.gz file.
-            gzFile = io.BufferedReader(gzip.open(acceptorFastqIn, "rb"))
-            for fileLine in gzFile:
-=======
-            fqgz_outfile = io.BufferedWriter(gzip.open(fastq_outpath, 'wb'))
-            self.vaselogger.debug("Opened template FastQ: "
-                                  + str(acceptor_infq))
-
-            # Open the template fastq and write filtered data to a new
-            # fastq.gz file.
-            fqgz_infile = io.BufferedReader(gzip.open(acceptor_infq, 'rb'))
+            fqgz_infile = io.BufferedReader(gzip.open(acceptor_infq, "rb"))
             for fileline in fqgz_infile:
->>>>>>> 16541bfe
 
                 # Check if we are located at a read identifier.
                 if fileline.startswith(b"@"):
@@ -731,23 +533,10 @@
         return bamread.is_read2()
 
     # Returns the name for the fastq out file.
-<<<<<<< HEAD
-    def setFastqOutPath(self, outPath, fR, lNum):
-        if (fR == "F"):
-            return (f"{outPath}_{datetime.now().date()}_L{lNum}_R1.fastq.gz")
-        return (f"{outPath}_{datetime.now().date()}_L{lNum}_R2.fastq.gz")
-=======
     def set_fastq_out_path(self, outpath, fr, lnum):
         if fr == "F":
-            return (str(outpath)
-                    + "_" + str(datetime.now().date())
-                    + "_L" + str(lnum)
-                    + "_R1.fastq.gz")
-        return (str(outpath)
-                + "_" + str(datetime.now().date())
-                + "_L" + str(lnum)
-                + "_R2.fastq.gz")
->>>>>>> 16541bfe
+            return (f"{outpath}_{datetime.now().date()}_L{lnum}_R1.fastq.gz")
+        return (f"{outpath}_{datetime.now().date()}_L{lnum}_R2.fastq.gz")
 
     # ===METHODS TO OBTAIN SOME DATA OF THE VASEBUILDER OBJECT=================
     # Returns the identifier of the current VaSeBuilder object.
@@ -779,242 +568,112 @@
         return self.contexts.get_variant_context(contextid)
 
     # Returns an identifier for a VCF variant.
-<<<<<<< HEAD
     # If the identifier is "." then one will be constructed as
     # "chrom_pos".
-    def getVcfVariantId(self, vcfVariant):
-        return (f"{vcfVariant.chrom}_{vcfVariant.pos}")
-
-    # Returns whether the read is the first or second read in a pair.
-    def getReadPairNum(self, pysamBamRead):
-        if (pysamBamRead.is_read1):
-            return "1"
-        return "2"
-=======
-    # If the identifier is '.' then one will be constructed as
-    # 'chrom_pos'.
     def get_vcf_variant_id(self, vcfvariant):
-        return str(vcfvariant.chrom) + "_" + str(vcfvariant.pos)
+        return f"{vcfvariant.chrom}_{vcfvariant.pos}"
 
     # Returns whether the read is the first or second read in a pair.
     def get_read_pair_num(self, pysam_bamread):
         if (pysam_bamread.is_read1):
-            return '1'
-        return '2'
->>>>>>> 16541bfe
+            return "1"
+        return "2"
 
     # ===METHODS TO WRITE OUTPUT FILES=========================================
     # Writes the used donor vcf files to a file
     def write_used_donor_files(self, outfileloc, filesamplemap,
                                used_donor_files):
         try:
-<<<<<<< HEAD
-            with open(outLocFile, "w") as outFile:
-                outFile.write("#SampleId\tDonorFile\n")
-                for sampleid, sampleFile in fileSampleMap.items():
-                    if (sampleFile in listOfUsedDonorFiles):
-                        outFile.write(f"{sampleid}\t{sampleFile}\n")
-        except IOError as ioe:
-            self.vaseLogger.critical("Could not write used donor files to "
-                                     f"{outLocFile}")
-=======
-            with open(outfileloc, 'w') as outfile:
-                outfile.write("#SampleId\tDonorFile")
+            with open(outfileloc, "w") as outfile:
+                outfile.write("#SampleId\tDonorFile\n")
                 for sampleid, samplefile in filesamplemap.items():
                     if (samplefile in used_donor_files):
-                        outfile.write(sampleid + "\t" + str(samplefile) + "\n")
+                        outfile.write(f"{sampleid}\t{samplefile}\n")
         except IOError as ioe:
             self.vaselogger.critical("Could not write used donor files to "
-                                     + str(outfileloc))
->>>>>>> 16541bfe
+                                     f"{outfileloc}")
 
     # Writes the optional output files (when logger is set to DEBUG log
     # level).
     def write_optional_output_files(self, outpath, contextfile):
         # Write the optional acceptor context files; acceptor contexts,
         # read ids with unmapped mate and left/right positions.
-<<<<<<< HEAD
-        self.vaseLogger.debug("Writing acceptor contexts to "
-                              f"{outPath}/acceptorcontexts.txt")
-        contextFile.writeAcceptorContextFile(f"{outPath}/acceptorcontexts.txt")
-
-        self.vaseLogger.debug("Writing acceptor context statistics to "
-                              f"{outPath}/acceptorcontextstats.txt")
-        contextFile.writeAcceptorContextStats(
-                              f"{outPath}/acceptorcontextstats.txt"
+        self.vaselogger.debug("Writing acceptor contexts to "
+                              f"{outpath}/acceptorcontexts.txt")
+        contextfile.write_acceptor_context_file(f"{outpath}/acceptorcontexts.txt")
+
+        self.vaselogger.debug("Writing acceptor context statistics to "
+                              f"{outpath}/acceptorcontextstats.txt")
+        contextfile.write_acceptor_context_stats(
+                              f"{outpath}/acceptorcontextstats.txt"
                               )
 
-        self.vaseLogger.debug("Writing acceptor context read identifiers with "
+        self.vaselogger.debug("Writing acceptor context read identifiers with "
                               "unmapped mates to"
-                              f"mates to {outPath}/acceptor_unmapped.txt")
-        contextFile.writeAcceptorUnmappedMates(
-                              f"{outPath}/acceptor_unmapped.txt"
+                              f"mates to {outpath}/acceptor_unmapped.txt")
+        contextfile.write_acceptor_unmapped_mates(
+                              f"{outpath}/acceptor_unmapped.txt"
                               )
 
-        self.vaseLogger.debug("Writing left and right most read positions of "
+        self.vaselogger.debug("Writing left and right most read positions of "
                               "each acceptor context to "
-                              f"{outPath}/acceptor_positions.txt")
-        contextFile.writeAcceptorLeftRightPositions(
-                              f"{outPath}/acceptor_positions.txt"
+                              f"{outpath}/acceptor_positions.txt")
+        contextfile.write_acceptor_left_right_positions(
+                              f"{outpath}/acceptor_positions.txt"
                               )
 
         # Write the optional donor context files; donor contexts,
         # read ids with unmapped mate and left/right positions.
-        self.vaseLogger.debug("Writing donor contexts to "
-                              f"{outPath}/donorcontexs.txt")
-        contextFile.writeDonorContextFile(f"{outPath}/donorcontexts.txt")
-
-        self.vaseLogger.debug("Writing donor context statistics to "
-                              f"{outPath}/donorcontextstats.txt")
-        contextFile.writeDonorContextStats(f"{outPath}/donorcontextstats.txt")
-
-        self.vaseLogger.debug("Writing donor context read identifiers "
+        self.vaselogger.debug("Writing donor contexts to "
+                              f"{outpath}/donorcontexts.txt")
+        contextfile.write_donor_context_file(f"{outpath}/donorcontexts.txt")
+
+        self.vaselogger.debug("Writing donor context statistics to "
+                              f"{outpath}/donorcontextstats.txt")
+        contextfile.write_donor_context_stats(f"{outpath}/donorcontextstats.txt")
+
+        self.vaselogger.debug("Writing donor context read identifiers "
                               "with unmapped mates to "
-                              f"{outPath}/donor_unmapped.txt")
-        contextFile.writeDonorUnmappedMates(f"{outPath}/donor_unmapped.txt")
-
-        self.vaseLogger.debug("Writing left and right most read positions "
+                              f"{outpath}/donor_unmapped.txt")
+        contextfile.write_donor_unmapped_mates(f"{outpath}/donor_unmapped.txt")
+
+        self.vaselogger.debug("Writing left and right most read positions "
                               "of each donor context to "
-                              f"{outPath}/donor_positions.txt")
-        contextFile.writeDonorLeftRightPositions(
-                              f"{outPath}/donor_positions.txt"
+                              f"{outpath}/donor_positions.txt")
+        contextfile.write_donor_left_right_positions(
+                              f"{outpath}/donor_positions.txt"
                               )
 
         # Write the optional variant context files; acceptor & donor
         # unmapped mates and left/right positions.
-        self.vaseLogger.debug("Writing variant context acceptor read "
+        self.vaselogger.debug("Writing variant context acceptor read "
                               "identifiers with unmapped mates to "
-                              f"{outPath}/varcon_unmapped_acceptor.txt")
-        contextFile.writeReadsWithUnmappedMate(
+                              f"{outpath}/varcon_unmapped_acceptor.txt")
+        contextfile.write_reads_with_unmapped_mate(
                               "acceptor",
-                              f"{outPath}/varcon_unmapped_acceptor.txt"
+                              f"{outpath}/varcon_unmapped_acceptor.txt"
                               )
 
-        self.vaseLogger.debug("Writing variant context donor read identifiers "
+        self.vaselogger.debug("Writing variant context donor read identifiers "
                               "with unmapped mates to "
-                              f"{outPath}/varcon_unmapped_donor.txt")
-        contextFile.writeReadsWithUnmappedMate(
+                              f"{outpath}/varcon_unmapped_donor.txt")
+        contextfile.write_reads_with_unmapped_mate(
                               "donor",
-                              f"{outPath}/varcon_unmapped_donor.txt"
+                              f"{outpath}/varcon_unmapped_donor.txt"
                               )
 
-        self.vaseLogger.debug("Writing variant context left and right most "
+        self.vaselogger.debug("Writing variant context left and right most "
                               "read positions of acceptor reads to "
-                              f"{outPath}/varcon_positions_acceptor.txt")
-        contextFile.writeLeftRightPositions(
+                              f"{outpath}/varcon_positions_acceptor.txt")
+        contextfile.write_left_right_positions(
                               "acceptor",
-                              f"{outPath}/varcon_positions_acceptor.txt"
+                              f"{outpath}/varcon_positions_acceptor.txt"
                               )
 
-        self.vaseLogger.debug("Writing variant context left and right most "
+        self.vaselogger.debug("Writing variant context left and right most "
                               "read positions of donor reads to "
-                              f"{outPath}/varcon_positions_donor.txt")
-        contextFile.writeLeftRightPositions(
+                              f"{outpath}/varcon_positions_donor.txt")
+        contextfile.write_left_right_positions(
                               "donor",
-                              f"{outPath}/varcon_positions_donor.txt"
-                              )
-=======
-        self.vaselogger.debug(
-                "Writing acceptor contexts to "
-                + str(outpath) + "/acceptorcontexs.txt"
-                )
-        contextfile.write_acceptor_context_file(
-            outpath + "/acceptorcontexts.txt"
-                )
-        self.vaselogger.debug(
-                "Writing acceptor context statistics to "
-                + str(outpath) + "/acceptorcontextstats.txt"
-                )
-        contextfile.write_acceptor_context_stats(
-            outpath + "/acceptorcontextstats.txt"
-                )
-        self.vaselogger.debug(
-                "Writing acceptor context read identifiers "
-                "with unmapped mates to "
-                + str(outpath) + "/acceptor_unmapped.txt"
-                )
-        contextfile.write_acceptor_unmapped_mates(
-            outpath + "/acceptor_unmapped.txt"
-                )
-        self.vaselogger.debug(
-                "Writing left and right most read positions "
-                "of each acceptor context to "
-                + str(outpath) + "/acceptor_positions.txt"
-                )
-        contextfile.write_acceptor_left_right_positions(
-            outpath + "/acceptor_positions.txt"
-                )
-
-        # Write the optional donor context files; donor contexts,
-        # read ids with unmapped mate and left/right positions.
-        self.vaselogger.debug(
-                "Writing donor contexts to "
-                + str(outpath) + "/donorcontexs.txt"
-                )
-        contextfile.write_donor_context_file(
-            outpath + "/donorcontexts.txt"
-                )
-        self.vaselogger.debug(
-                "Writing donor context statistics to "
-                + str(outpath) + "/'donorcontextstats.txt"
-                )
-        contextfile.write_donor_context_stats(
-            outpath + "/donorcontextstats.txt"
-                )
-        self.vaselogger.debug(
-                "Writing donor context read identifiers "
-                "with unmapped mates to "
-                + str(outpath) + "/donor_unmapped.txt"
-                )
-        contextfile.write_donor_unmapped_mates(
-            outpath + "/donor_unmapped.txt"
-                )
-        self.vaselogger.debug(
-                "Writing left and right most read positions "
-                "of each donor context to "
-                + str(outpath) + "/donor_positions.txt"
-                )
-        contextfile.write_donor_left_right_positions(
-            outpath + "/donor_positions.txt"
-                )
-
-        # Write the optional variant context files; acceptor & donor
-        # unmapped mates and left/right positions.
-        self.vaselogger.debug(
-                "Writing variant context acceptor read identifiers "
-                "with unmapped mates to "
-                + str(outpath) + "/varcon_unmapped_acceptor.txt"
-                )
-        contextfile.write_reads_with_unmapped_mate(
-                'acceptor',
-            outpath + "/varcon_unmapped_acceptor.txt"
-                )
-        self.vaselogger.debug(
-                "Writing variant context donor read identifiers "
-                "with unmapped mates to "
-                + str(outpath) + "/varcon_unmapped_donor.txt"
-                )
-        contextfile.write_reads_with_unmapped_mate(
-                'donor',
-            outpath + "/varcon_unmapped_donor.txt"
-                )
-
-        self.vaselogger.debug(
-                "Writing variant context left and right most read positions "
-                "of acceptor reads to "
-                + str(outpath) + "/varcon_positions_acceptor.txt"
-                )
-        contextfile.write_left_right_positions(
-                'acceptor',
-            outpath + "/varcon_positions_acceptor.txt"
-                )
-        self.vaselogger.debug(
-                "Writing variant context left and right most read positions "
-                "of donor reads to "
-                + str(outpath) + "/varcon_positions_donor.txt"
-                )
-        contextfile.write_left_right_positions(
-                'donor',
-            outpath + "/varcon_positions_donor.txt"
-                )
->>>>>>> 16541bfe
+                              f"{outpath}/varcon_positions_donor.txt"
+                              )