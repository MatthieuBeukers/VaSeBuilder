--- conflicted
+++ resolved
@@ -589,13 +589,8 @@
                     if (sampleFile in listOfUsedDonorFiles):
                         outFile.write(f"{sampleid}\t{sampleFile}\n")
         except IOError as ioe:
-<<<<<<< HEAD
-            self.vaseEvalLogger.critical("Could not write used donor files to "
+            self.vaseLogger.critical("Could not write used donor files to "
                                          f"{outLocFile}")
-=======
-            self.vaseLogger.critical("Could not write used donor files to "
-                                         + str(outLocFile))
->>>>>>> 08e2c468
 
     # Writes the optional output files (when logger is set to DEBUG log
     # level).
