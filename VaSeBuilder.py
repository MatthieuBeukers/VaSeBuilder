--- conflicted
+++ resolved
@@ -18,17 +18,12 @@
     # Constructor that saves the identifier, date, and time of the current run.
     def __init__(self, vaseid):
         self.vaselogger = logging.getLogger("VaSe_Logger")
+        self.vb_scanner = VcfBamScanner()
         self.creation_id = str(vaseid)
-<<<<<<< HEAD
         self.creation_time = datetime.now()
         self.vaselogger.info(
                 f"VaSeBuilder: {self.creation_id} ; {self.creation_time}"
                 )
-=======
-        self.creation_date = datetime.now().date()
-        self.creation_time = datetime.now().time()
-        self.vb_scanner = VcfBamScanner()
->>>>>>> e9bedf33
 
         # VariantContextFile that saves the acceptor, donor,
         # and variant contexts with their associated data.
@@ -456,7 +451,7 @@
         or donor-only FastQs.
         """
 
-        # TODO: Add per-variant Fq output functionality.
+        # Per-variant Fq output functionality.
         if "P" in run_mode:
             self.vaselogger.info(f"Begin writing variant FastQ files.")
             for context in self.contexts.variant_contexts.values():
