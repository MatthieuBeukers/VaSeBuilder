--- conflicted
+++ resolved
@@ -84,11 +84,7 @@
     # ====METHODS TO RETURN A STRING REPRESENTATION OF THE DONORBAMREAD OBJECT=
     # Returns a String representation.
     def toString(self):
-<<<<<<< HEAD
-        return str(self.bamReadId) +"\t"+ str(self.bamReadPairNum) +"\t"+ str(self.bamReadChrom) +"\t"+ str(self.bamReadRefPos) +"\t"+ str(self.bamReadLength) +"\t"+ str(self.bamReadSeq) +"\t"+ str(self.bamReadQual) +"\t"+ str(self.bamReadMapQual)
 
-    # Returns the BAM read as a fastq sequence
-=======
         return (str(self.bamReadId) + "\t"
                 + str(self.bamReadPairNum) + "\t"
                 + str(self.bamReadChrom) + "\t"
@@ -99,7 +95,6 @@
                 + str(self.bamReadMapQual))
 
     # Returns the BAM read as a fastq sequence.
->>>>>>> 5f79852c
     def getAsFastQSeq(self, addPairNum=False):
         if (addPairNum):
             return ("@" + str(self.bamReadId) + "/" + str(self.bamReadPairNum)
