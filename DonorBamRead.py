--- conflicted
+++ resolved
@@ -74,48 +74,15 @@
 
     # ===METHODS TO CHECK WHETHER THE BAM READ IS R1 OR R2=====================
     # Returns if the BAM read is the first (forward) read.
-<<<<<<< HEAD
-    def isRead1(self):
-        return self.bamReadPairNum == "1"
-
-    # Returns if the BAM read is the second (reverse) read.
-    def isRead2(self):
-        return self.bamReadPairNum == "2"
-=======
     def is_read1(self):
-        return self.bam_read_pairnum == '1'
+        return self.bam_read_pairnum == "1"
 
     # Returns if the BAM read is the second (reverse) read.
     def is_read2(self):
-        return self.bam_read_pairnum == '2'
->>>>>>> 16541bfe
+        return self.bam_read_pairnum == "2"
 
     # ===METHODS TO RETURN A STRING REPRESENTATION OF THE DONORBAMREAD OBJECT==
     # Returns a String representation.
-<<<<<<< HEAD
-    def toString(self):
-        return (str(self.bamReadId) + "\t"
-                + str(self.bamReadPairNum) + "\t"
-                + str(self.bamReadChrom) + "\t"
-                + str(self.bamReadRefPos) + "\t"
-                + str(self.bamReadLength) + "\t"
-                + str(self.bamReadSeq) + "\t"
-                + str(self.bamReadQual) + "\t"
-                + str(self.bamReadMapQual))
-
-    # Returns the BAM read as a fastq sequence.
-    def getAsFastQSeq(self, addPairNum=False):
-        if (addPairNum):
-            return ("@" + str(self.bamReadId) + "/" + str(self.bamReadPairNum) + "\n"
-                    + str(self.bamReadSeq) + "\n"
-                    + "+\n"
-                    + str(self.bamReadQual) + "\n")
-
-        return ("@" + str(self.bamReadId) + "\n"
-                + str(self.bamReadSeq) + "\n"
-                + "+\n"
-                + str(self.bamReadQual) + "\n")
-=======
     def to_string(self):
 
         return (str(self.bam_read_id) + "\t"
@@ -130,16 +97,12 @@
     # Returns the BAM read as a fastq sequence.
     def get_as_fastq_seq(self, addpairnum=False):
         if addpairnum:
-            return ("@" + str(self.bam_read_id) + "/" + str(self.bam_read_pairnum)
-                    + "\n"
-                    + str(self.bam_read_seq)
-                    + "\n+\n"
-                    + str(self.bam_read_qual)
-                    + "\n")
-        return ("@" + str(self.bam_read_id)
-                + "\n"
-                + str(self.bam_read_seq)
-                + "\n+\n"
-                + str(self.bam_read_qual)
-                + "\n")
->>>>>>> 16541bfe
+            return ("@" + str(self.bam_read_id) + "/" + str(self.bam_read_pairnum) + "\n"
+                    + str(self.bam_read_seq) + "\n"
+                    + "+\n"
+                    + str(self.bam_read_qual) + "\n")
+
+        return ("@" + str(self.bam_read_id) + "\n"
+                + str(self.bam_read_seq) + "\n"
+                + "+\n"
+                + str(self.bam_read_qual) + "\n")