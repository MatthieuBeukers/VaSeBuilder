--- conflicted
+++ resolved
@@ -1,103 +1,6 @@
 import statistics
 
 class DonorBamRead:
-<<<<<<< HEAD
-	# Saves the required BAM read data
-	def __init__(self, readId, readPn, readChrom, readStart, readLen, readSeq, readQuals, mapQual):
-		self.bamReadId = readId
-		self.bamReadPairNum = readPn
-		self.bamReadChrom = readChrom
-		self.bamReadRefPos = readStart
-		self.bamReadLength = readLen
-		self.bamReadSeq = readSeq
-		self.bamReadQual = readQuals
-		self.bamReadMapQual = mapQual
-	
-	
-	
-	# ====================METHODS TO GET SAVED DATA FROM THE DONORBAMREAD====================
-	# Returns the BAM read identifier.
-	def getBamReadId(self):
-		return self.bamReadId
-	
-	# Returns the BAM read pair number (1 or 2)
-	def getBamReadPairNumber(self):
-		return self.bamReadPairNum
-	
-	# Returns the BAM read chromosome
-	def getBamReadChrom(self):
-		return self.bamReadChrom
-	
-	# Returns the BAM read starting position on the reference sequence
-	def getBamReadRefPos(self):
-		return self.bamReadRefPos
-	
-	# Returns the BAM read length
-	def getBamReadLength(self):
-		return self.bamReadLength
-	
-	# Returns the BAM read ending position on the reference (calculated as starting position + the length of the read)
-	def getBamReadRefEnd(self):
-		if(self.bamReadLength is not None):
-			return (self.bamReadRefPos + self.bamReadLength)
-		return -1
-	
-	# Returns the BAM read sequence
-	def getBamReadSequence(self):
-		return self.bamReadSeq
-	
-	# Returns the BAM read quality scores.
-	def getBamReadQual(self):
-		return self.bamReadQual
-	
-	# Returns the BAM read quality as an array of Q-Scores.
-	def getBamReadQScores(self):
-		qscores = []
-		for qualSymbol in self.bamReadQual:
-			qscores.append(ord(qualSymbol)-33)
-		return qscores
-	
-	# Returns the maping quality of the BAM read
-	def getMappingQual(self):
-		return self.bamReadMapQual
-	
-	
-	
-	# ====================METHOD TO GET STATISTICS DATA FROM THE DONORBAMREAD====================
-	# Returns the average Q-Score
-	def getAverageQscore(self):
-		qscores = self.getBamReadQScores()
-		return statistics.mean(qscores)
-	
-	# Returns the median Q-Score
-	def getMedianQScore(self):
-		qscores = self.getBamReadQScores()
-		return statistics.median(qscores)
-	
-	
-	
-	# ====================METHODS TO CHECK WHETHER THE BAM READ IS R1 OR R2====================
-	# Returns if the BAM read is the first (forward) read
-	def isRead1(self):
-		return self.bamReadPairNum == '1'
-	
-	# Returns if the BAM read is the second (reverse) read
-	def isRead2(self):
-		return self.bamReadPairNum == '2'
-	
-	
-	
-	# ====================METHODS TO RETURN A STRING REPRESENTATION OF THE DONORBAMREAD OBJECT====================
-	# Returns a String representation 
-	def toString(self):
-		return str(self.bamReadId) +"\t"+ str(self.bamReadPairNum) +"\t"+ str(self.bamReadChrom) +"\t"+ str(self.bamReadRefPos) +"\t"+ str(self.bamReadLength) +"\t"+ str(self.bamReadSeq) +"\t"+ str(self.bamReadQual) +"\t"+ str(self.bamReadMapQual)
-	
-	# Returns the BAM read as a fastq sequence
-	def getAsFastQSeq(self, addPairNum=False):
-		if(addPairNum):
-			return ("@"+ str(self.bamReadId) +"/"+ str(self.bamReadPairNum) +"\n"+ str(self.bamReadSeq) +"\n+\n"+ str(self.bamReadQual) +"\n")
-		return ("@"+ str(self.bamReadId) +"\n"+ str(self.bamReadSeq) +"\n+\n"+ str(self.bamReadQual) +"\n")
-=======
     # Saves the required BAM read data
     def __init__(self, readId, readPn, readChrom, readStart, readLen, readSeq, readQuals, mapQual):
         self.bamReadId = readId
@@ -192,5 +95,4 @@
     def getAsFastQSeq(self, addPairNum=False):
         if(addPairNum):
             return ("@"+ str(self.bamReadId) +"/"+ str(self.bamReadPairNum) +"\n"+ str(self.bamReadSeq) +"\n+\n"+ str(self.bamReadQual) +"\n")
-        return ("@"+ str(self.bamReadId) +"\n"+ str(self.bamReadSeq) +"\n+\n"+ str(self.bamReadQual) +"\n")
->>>>>>> e1a6a9b4
+        return ("@"+ str(self.bamReadId) +"\n"+ str(self.bamReadSeq) +"\n+\n"+ str(self.bamReadQual) +"\n")