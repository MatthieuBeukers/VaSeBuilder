import statistics
from OverlapContext import OverlapContext
from DonorBamRead import DonorBamRead


class VariantContext:
    # Sets the variant context data.
    def __init__(self, varconId, varconSample,
                 varconChrom, varconOrigin,
                 varconStart, varconEnd,
                 acceptorReads, donorReads,
                 acceptorContext=None, donorContext=None):
        self.contextId = varconId
        self.sampleId = varconSample
        self.variantContextChrom = varconChrom
        self.variantContextOrigin = varconOrigin
        self.variantContextStart = varconStart
        self.variantContextEnd = varconEnd
        # Saves the acceptor reads that overlap with the entire variant
        # context.
        self.variantContextAReads = acceptorReads
        # Saves the donor reads that overlap with the entire variant
        # context.
        self.variantContextDReads = donorReads
        # Saves the acceptor context (this is the context from acceptor
        # reads overlapping with the variant itself).
        self.variantAcceptorContext = acceptorContext
        # Saves the donor context (this is the context from donor reads
        # overlapping with the variant itself).
        self.variantDonorContext = donorContext
        self.unmappedAcceptorMateIds = []
        self.unmappedDonorMateIds = []

    # ===METHODS TO OBTAIN DATA FROM THE VARIANT CONTEXT DATA==================
    # Returns the variant context identifier.
    def getVariantContextId(self):
        return self.contextId

    # Returns the variant context sample.
    def getVariantContextSample(self):
        return self.sampleId

    # Returns the variant context chromosome.
    def getVariantContextChrom(self):
        return self.variantContextChrom

    # Returns the variant context origin.
    def getVariantContextOrigin(self):
        return self.variantContextOrigin

    # Returns the variant context start position.
    def getVariantContextStart(self):
        return self.variantContextStart

    # Returns the variant context end position.
    def getVariantContextEnd(self):
        return self.variantContextEnd

    # Returns the variant context acceptor reads.
    def getAcceptorReads(self):
        return self.variantContextAReads

    # Returns the variant context donor reads.
    def getDonorReads(self):
        return self.variantContextDReads

    # Returns the acceptor context (the context from acceptor reads
    # overlapping the variant itself).
    def getAcceptorContext(self):
        return self.variantAcceptorContext

    # Returns the donor context (the context from donor reads
    # overlapping the variant itself).
    def getDonorContext(self):
        return self.variantDonorContext

    # Returns a list of acceptor reads overlapping with the variant
    # context.
    def getUnmappedAcceptorMateIds(self):
        return self.unmappedAcceptorMateIds

    # Returns a list of donor reads overlapping with the variant
    # context.
    def getUnmappedDonorMateIds(self):
        return self.unmappedDonorMateIds

    # ===METHODS TO GET DATA (REQUIRING SOME CALCULATING) OF THE===============
    # ===VARIANT CONTEXT===
    # Returns the variant context length.
    def getVariantContextLength(self):
        return abs(self.variantContextEnd - self.variantContextStart)

    # Returns the distance of the variant context start position from
    # the variant context origin.
    def getStartDistanceFromOrigin(self):
        return abs(self.variantContextOrigin - self.variantContextStart)

    # Returns the distance of the variant context end position from the
    # variant context origin.
    def getEndDistanceFromOrigin(self):
        return abs(self.variantContextEnd - self.variantContextOrigin)

    # ===METHODS TO OBTAIN VARIANT CONTEXT ACCEPTOR READ DATA==================
    # Returns the number of variant context acceptor reads.
    def getNumberOfAcceptorReads(self):
        return len(self.variantContextAReads)

    # Returns the identifiers of acceptor reads overlapping with the
    # variant context.
    def getAcceptorReadIds(self):
        return [x.getBamReadId() for x in self.variantContextAReads]

    # Returns the list of left most acceptor read positions,
    def getAcceptorReadStarts(self):
        return [x.getBamReadRefPos() for x in self.variantContextAReads]

    # Returns a list of the left most positions of the R1 variant
    # context accecptor BAM reads.
    def getAcceptorReadLeftPositions(self):
        return [x.getBamReadRefPos()
                for x in self.variantContextAReads if x.isRead1()]

    # Returns the list of all end positions for all variant context
    # acceptor reads.
    def getAcceptorReadEnds(self):
        return [x.getBamReadRefEnd() for x in self.variantContextAReads]

    # Returns a list of the right most positions ofr the R2 variant
    # context acceptor BAM read.
    def getAcceptorReadRightPositions(self):
        return [x.getBamReadRefEnd()
                for x in self.variantContextAReads if x.isRead2()]

    # ===METHODS TO OBTAIN VARIANT CONTEXT DONOR READ DATA=====================
    # Returns the number of variant context donor reads.
    def getNumberOfDonorReads(self):
        return len(self.variantContextDReads)

    # Returns the identifiers of donor reads overlapping with the
    # variant context.
    def getDonorReadIds(self):
        return [x.getBamReadId() for x in self.variantContextDReads]

    # Returns the list of variant context donor read starting positions.
    def getDonorReadStarts(self):
        return [x.getBamReadRefPos() for x in self.variantContextDReads]

    # Returns the list of variant context donor read pairs left most
    # positions (start pos of read 1).
    def getDonorReadLeftPositions(self):
        return [x.getBamReadRefPos()
                for x in self.variantContextDReads if (x.isRead1())]

    # Returns a list of all donor read ending positions
    def getDonorReadEnds(self):
        return [x.getBamReadRefEnd() for x in self.variantContextDReads]

    # Returns a list of all variant context donor reads right most
    # positions (end pos of read 2).
    def getDonorReadRightPositions(self):
        return [x.getBamReadRefEnd()
                for x in self.variantContextDReads if (x.isRead2())]

    # ===METHODS TO ADD DATA TO THE VARIANT CONTEXT============================
    # Sets the acceptor context of the variant context.
    def setAcceptorContext(self, acceptorContext):
        self.variantAcceptorContext = acceptorContext

    # Sets the donor context of the variant context.
    def setDonorContext(self, donorContext):
        self.variantDonorContext = donorContext

    # Adds an acceptor context to the variant context by creating it
    # from data values.
    def addAcceptorContext(self, contextId, sampleId,
                           contextChrom, contextOrigin,
                           contextStart, contextEnd,
                           acceptorReads):
        self.variantAcceptorContext = OverlapContext(
                contextId, sampleId,
                contextChrom, contextOrigin,
                contextStart, contextEnd,
                acceptorReads
                )

    # Adds a donor context to the variant context by creating it from
    # data values.
    def addDonorContext(self, contextId, sampleId,
                        contextChrom, contextOrigin,
                        contextStart, contextEnd,
                        donorReads):
        self.variantDonorContext = OverlapContext(
                contextId, sampleId,
                contextChrom, contextOrigin,
                contextStart, contextEnd,
                donorReads
                )

    # ===METHODS TO OBTAIN VARIANT CONTEXT UNMAPPED MATE READ DATA=============
    # Returns the variant context acceptor read ids that have an
    # unmapped mate.
    def getUnmappedAcceptorReadIds(self):
        return unmappedAcceptorMateIds

    # Returns the variant context donor read ids that have an unmapped
    # mate.
    def getUnmappedDonorReadIds(self):
        return unmappedDonorMateIds

    # Adds a variant context appector mate identifier.
    def addUnmappedAcceptorMateId(sef, mateId):
        self.unmappedAcceptorMateIds.append(mateId)

    # Adds a variant context donor mate identifier.
    def addUnmappedDonorMateId(self, mateId):
        self.unmappedDonorMateIds.append(mateId)

    # Sets the variant context unmapped acceptor mate ids.
    def setUnmappedAcceptorMateIds(self, mateIds):
        self.unmappedAcceptorMateIds = mateIds

    # Sets the variant context unmapped donor mate ids.
    def setUnmappedDonorMateIds(self, mateIds):
        self.unmappedDonorMateIds = mateIds

    # Returns whether a specified variant context acceptor read has an
    # unmapped mate.
    def acceptorReadHasUnmappedMate(self, readId):
        return readId in self.unmappedAcceptorMateIds

    # Returns whether a specified variant context donor read has an
    # unmapped mate.
    def donorReadHasUnmappedMate(self, readId):
        return readId in self.unmappedDonorMateIds

    # Returns the number of variant context acceptor reads with an
    # unmapped mate.
    def getNumberOfUnmappedAcceptorMates(self):
        return len(self.unmappedAcceptorMateIds)

    # Returns the number of variant context donor reads with an
    # unmapped mate.
    def getNumberOfUnmappedDonorMates(self):
        return len(self.unmappedDonorMateIds)

    # ===METHODS TO ADD UNMAPPED MATES TO THE ACCEPTOR AND DONOR CONTEXT=======
    # Sets the unmapped mate ids for the acceptor context.
    def setAcceptorContextUnmappedMates(self, mateIds):
        self.variantAcceptorContext.setUnmappedMateIds(mateIds)

    # Adds an unmapped read id to the acceptor context.
    def addAcceptorContextUnmappedMate(self, uReadId):
        self.variantAcceptorContext.addUnmappedMateId(ureadId)

    # Sets the unmapped mate ids for the donor context.
    def setDonorContextUnmappedMates(self, mateIds):
        self.variantDonorContext.setUnmappedMateIds(mateIds)

    # Adds an unmapped read id to the donor context.
    def addDonorContextUnmappedMateId(self, uReadId):
        self.variantDonorContext.setUnmappedMateId(uReadId)

    # ===METHODS TO OBTAIN STATISTICS OF THE VARIANT CONTEXT===================
    # Returns the average and median quality of the acceptor reads
    # associated with
    def getAverageAndMedianAcceptorReadQual(self):
        return self.getAverageAndMedianReadQual(self.variantContextAReads)

    # Returns the average and median quality of the donor reads
    # associated with this variant context.
    def getAverageAndMedianDonorReadQual(self):
        return self.getAverageAndMedianReadQual(self.variantContextDReads)

    # Returns the average and median read quality.
    def getAverageAndMedianReadQual(self, contextReads):
        if (contextReads is not None):
            avgMedQual = []
            for contextread in contextReads:
                avgMedQual.append(contextread.getAverageQscore())
            return ([statistics.mean(avgMedQual),
                     statistics.median(avgMedQual)])
        return None

    # Returns the average and median mapq values of the acceptor reads
    # associated with this variant context.
    def getAverageAndMedianAcceptorReadMapQ(self):
        return self.getAverageAndMedianReadMapQ(self.variantContextAReads)

    # Returns the average and median mapq values of the donor reads
    # associated with this variant context.
    def getAverageAndMedianDonorReadMapQ(self):
        return self.getAverageAndMedianReadMapQ(self.variantContextDReads)

    # Returns the average and median read MapQ of this variant context.
    def getAverageAndMedianReadMapQ(self, contextReads):
        if (contextReads is not None):
            avgMedMapQ = []
            for contextread in contextReads:
                avgMedMapQ.append(contextread.getMappingQual())
            return ([statistics.mean(avgMedMapQ),
                     statistics.median(avgMedMapQ)])
        return None

    # Returns the average and median length of the acceptor reads
    # associated with this variant context.
    def getAverageAndMedianAcceptorReadLength(self):
        return self.getAverageAndMedianReadLength(self.variantContextAReads)

    # Returns the average and median length of the donor reads
    # associated with this variant context.
    def getAverageAndMedianDonorReadLength(self):
        return self.getAverageAndMedianReadLength(self.variantContextDReads)

    # Returns the average and median read length.
    def getAverageAndMedianReadLength(self, contextReads):
        if (contextReads is not None):
            avgMedLen = []
            for contextread in contextReads:
                avgMedLen.append(contextread.getBamReadLength())
            return ([statistics.mean(avgMedLen), statistics.median(avgMedLen)])
        return None

    # ===METHODS TO OBTAIN ACCEPTOR CONTEXT DATA===============================
    # Returns the acceptor context identifier (should be the same as the
    # variant context id).
    def getAcceptorContextId(self):
        return self.variantAcceptorContext.getContextId()

    # Returns the acceptor context sample id (should be the same as the
    # variant context sample id).
    def getAcceptorContextSampleId(self):
        return self.variantAcceptorContext.getSampleId()

    # Returns the chromosome of the acceptor context.
    def getAcceptorContextChrom(self):
        return self.variantAcceptorContext.getContextChrom()

    # Returns the origin position of the acceptor context.
    def getAcceptorContextOrigin(self):
        return self.variantAcceptorContext.getContextOrigin()

    # Returns the starting position of the acceptor context.
    def getAcceptorContextStart(self):
        return self.variantAcceptorContext.getContextStart()

    # Returns the ending position of the acceptor context.
    def getAcceptorContextEnd(self):
        return self.variantAcceptorContext.getContextEnd()

    # Returns the length of the acceptor context.
    def getAcceptorContextLength(self):
        return self.variantAcceptorContext.getContextLength()

    # Returns the acceptor context reads.
    def getAcceptorContextReads(self):
        return self.variantAcceptorContext.getContextBamReads()

    # Returns the lost of read ids in the acceptor context.
    def getAcceptorContextReadIds(self):
        return self.variantAcceptorContext.getContextBamReadIds()

    # Returns a list of all acceptor context BAM read start positions.
    def getAcceptorContextReadStarts(self):
        return self.variantAcceptorContext.getContextBamReadStarts()

    # Returns a list of all acceptor context R1 BAM read left positons.
    def getAcceptorContextReadLeftPositions(self):
        return self.variantAcceptorContext.getContextBamReadLeftPositions()

    # Returns a list of all acceptor context BAM read end positions.
    def getAcceptorContextReadEnds(self):
        return self.variantAcceptorContext.getContextBamReadEnds()

    # Returns a list of all acceptor context R2 BAM read end positions.
    def getAcceptorContextReadRightPositions(self):
        return self.variantAcceptorContext.getContextBamReadRightPositions()

    # Returns a list of all acceptor context BAM read lengths.
    def getAcceptorContextReadLengths(self):
        return self.variantAcceptorContext.getContextBamReadLengths()
<<<<<<< HEAD
    
    # Returns the list of acceptor context unmapped mate read ids
    def getAcceptorContextUnmappedMateIds(self):
=======

    # Returns the list of acceptor context unmapped mate read ids.
    def getAcceptContextUnmappedMateIds(self):
>>>>>>> 5f79852c
        return self.variantAcceptorContext.getUnmappedReadMateIds()

    # ===METHODS TO OBTAIN DONOR CONTEXT DATA==================================
    # Returns the donor context identifier (should be the same as the
    # variant context id).
    def getDonorContextId(self):
        return self.variantDonorContext.getContextId()

    # Returns the acceptor context sample id (should be the same as the
    # variant context sample id).
    def getDonorContextSampleId(self):
        return self.variantDonorContext.getSampleId()

    # Returns the chromosome of the donor context.
    def getDonorContextChrom(self):
        return self.variantDonorContext.getContextChrom()

    # Returns the origin position of the donor context.
    def getDonorContextOrigin(self):
        return self.variantDonorContext.getContextOrigin()

    # Returns the starting position of the donor context.
    def getDonorContextStart(self):
        return self.variantDonorContext.getContextStart()

    # Returns the ending position of the donor context.
    def getDonorContextEnd(self):
        return self.variantDonorContext.getContextEnd()

    # Returns the length of the acceptor context.
    def getDonorContextLength(self):
        return self.variantDonorContext.getContextLength()

    # Returns the donor context reads.
    def getDonorContextReads(self):
        return self.variantDonorContext.getContextBamReads()

    # Returns the donor context read identifers.
    def getDonorContextReadIds(self):
        return self.variantDonorContext.getContextBamReadIds()

    # Returns a list of donor context read start positions.
    def getDonorContextReadStarts(self):
        return self.variantDonorContext.getContextBamReadStarts()

    # Returns a list of all acceptor context R1 BAM read left positons.
    def getDonorContextReadLeftPositions(self):
        return self.variantDonorContext.getContextBamReadLeftPositions()

    # Returns a list of donor context read end positions.
    def getDonorContextReadEnds(self):
        return self.variantDonorContext.getContextBamReadEnds()

    # Returns a list of all acceptor context R2 BAM read right positons.
    def getDonorContextReadRightPositions(self):
        return self.variantDonorContext.getContextBamReadRightPositions()

    # Returns a list of donor context BAM read lengths.
    def getDonorContextReadLengths(self):
        return self.variantDonorContext.getContextBamReadLengths()

    # Returns the list of donor context unmapped mate read ids.
    def getDonorContextUnmappedMateIds(self):
        return self.variantDonorContext.getUnmappedReadMateIds()
<<<<<<< HEAD
    
    
    
    # ====================METHODS TO PRODUCE SOME OUTPUT ABOUT THE VARIANT CONTEXT====================
    # Returns a varcon.txt string representation of the variant context
=======

    # ===METHODS TO PRODUCE SOME OUTPUT ABOUT THE VARIANT CONTEXT==============
    # Returns a varcon.txt string representation of the variant context.
>>>>>>> 5f79852c
    def toString(self):
        return (str(self.contextId) + "\t"
                + str(self.sampleId) + "\t"
                + str(self.variantContextChrom) + "\t"
                + str(self.variantContextOrigin) + "\t"
                + str(self.variantContextStart) + "\t"
                + str(self.variantContextEnd) + "\t"
                + str(self.variantAcceptorContext.getContextLength()) + "\t"
                + str(self.variantDonorContext.getContextLength()) + "\t"
                + str(len(self.variantContextAReads)) + "\t"
                + str(len(self.variantContextDReads)) + "\t"
                + str(float(len(self.variantContextAReads)
                            / len(self.variantContextDReads))) + "\t"
                + ';'.join(self.getAcceptorReadIds()) + "\t"
                + ';'.join(self.getDonorReadIds()))

    # Returns a varconstats.txt string representation of the variant
    # context.
    def toStatisticsString(self):
        aReadLen = self.getAverageAndMedianAcceptorReadLength()
        dReadLen = self.getAverageAndMedianDonorReadLength()
        aReadQual = self.getAverageAndMedianAcceptorReadQual()
        dReadQual = self.getAverageAndMedianDonorReadQual()
        aReadMapQ = self.getAverageAndMedianAcceptorReadMapQ()
        dReadMapQ = self.getAverageAndMedianDonorReadMapQ()
        return (str(self.contextId) + "\t"
                + str(aReadLen[0]) + "\t"
                + str(dReadLen[0]) + ""
                + str(aReadLen[1]) + ""
                + str(dReadLen[1]) + "\t"
                + str(aReadQual[0]) + "\t"
                + str(dReadQual[0]) + "\t"
                + str(aReadQual[1]) + "\t"
                + str(dReadQual[1]) + "\t"
                + str(aReadMapQ[0]) + "\t"
                + str(dReadMapQ[0]) + "\t"
                + str(aReadMapQ[1]) + "\t"
                + str(dReadMapQ[1]))<|MERGE_RESOLUTION|>--- conflicted
+++ resolved
@@ -378,15 +378,10 @@
     # Returns a list of all acceptor context BAM read lengths.
     def getAcceptorContextReadLengths(self):
         return self.variantAcceptorContext.getContextBamReadLengths()
-<<<<<<< HEAD
     
     # Returns the list of acceptor context unmapped mate read ids
     def getAcceptorContextUnmappedMateIds(self):
-=======
-
-    # Returns the list of acceptor context unmapped mate read ids.
-    def getAcceptContextUnmappedMateIds(self):
->>>>>>> 5f79852c
+
         return self.variantAcceptorContext.getUnmappedReadMateIds()
 
     # ===METHODS TO OBTAIN DONOR CONTEXT DATA==================================
@@ -451,17 +446,9 @@
     # Returns the list of donor context unmapped mate read ids.
     def getDonorContextUnmappedMateIds(self):
         return self.variantDonorContext.getUnmappedReadMateIds()
-<<<<<<< HEAD
-    
-    
-    
-    # ====================METHODS TO PRODUCE SOME OUTPUT ABOUT THE VARIANT CONTEXT====================
-    # Returns a varcon.txt string representation of the variant context
-=======
 
     # ===METHODS TO PRODUCE SOME OUTPUT ABOUT THE VARIANT CONTEXT==============
     # Returns a varcon.txt string representation of the variant context.
->>>>>>> 5f79852c
     def toString(self):
         return (str(self.contextId) + "\t"
                 + str(self.sampleId) + "\t"
