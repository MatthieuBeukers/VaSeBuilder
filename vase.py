--- conflicted
+++ resolved
@@ -8,8 +8,8 @@
 from datetime import datetime
 import uuid
 import argparse
-#import gzip
-#import pysam
+import gzip
+import pysam
 
 # Import VaSe classes
 from ParamChecker import ParamChecker
@@ -18,114 +18,28 @@
 
 
 class VaSe:
-<<<<<<< HEAD
-	# Performs the check that VaSe is run with Python 3.x
-	def __init__(self):
-		if(sys.version_info[0] < 3):
-			raise Exception("Please run this program in at least Python 3.6.3")
-			exit()
-	
-	
-	# Runs the VaSeBuilder program.
-	def main(self):
-		vaseArgList = self.getVaSeParameters()
-		pmc = ParamChecker()
-		self.vaseLogger = self.startLogger(pmc, vaseArgList['log'], vaseArgList['debug'])
-		
-		if(pmc.checkParameters(vaseArgList)):
-			vbscan = VcfBamScanner()
-			vaseB = VaSeBuilder(uuid.uuid4().hex)
-			
-			# Start scanning the VCF and BAM folders
-			vcfFileMap = vbscan.scanVcfFolders(pmc.getValidVcfFolders())
-			bamFileMap = vbscan.scanBamFolders(pmc.getValidBamFolders())
-			vcfBamFileLinker = vbscan.getVcfToBamMap()
-			
-			if(len(vcfBamFileLinker) > 0):
-				# Start the procedure to build the validation set.
-				vaseB.buildValidationSet(vcfBamFileLinker, vcfFileMap, bamFileMap, pmc.getAcceptorBam(), pmc.getFirstFastqInLocation(), pmc.getSecondFastqInLocation(), pmc.getOutDirLocation(), pmc.getFastqOutLocation(), pmc.getVariantContextOutLocation())
-				self.vaseLogger.info("VaSeBuilder run completed succesfully.")
-			else:
-				self.vaseLogger.critical("No valid samples available to create new validation set")
-		else:
-			self.vaseLogger.critical("Not all parameters are correct. Please check log for more info.")
-			exit()
-	
-	
-	# Method that creates the logger thagt will write the log to stdout and a log file.
-	def startLogger(self, paramCheck, logloc, debugMode=False):
-		vaseLogger = logging.getLogger("VaSe_Logger")
-		if(debugMode):
-			vaseLogger.setLevel(logging.DEBUG)
-		else:
-			vaseLogger.setLevel(logging.INFO)
-		vaseLogFormat = logging.Formatter("%(asctime)s %(name)s %(levelname)s %(message)s")
-		
-		# Add the log stream to stdout
-		vaseCliHandler = logging.StreamHandler(sys.stdout)
-		if(debugMode):
-			vaseCliHandler.setLevel(logging.DEBUG)
-		else:
-			vaseCliHandler.setLevel(logging.INFO)
-		vaseCliHandler.setFormatter(vaseLogFormat)
-		vaseLogger.addHandler(vaseCliHandler)
-		
-		# Create the log stream to log file.
-		logloc = paramCheck.checkLog(logloc)
-		if(logloc == ""):
-			logloc = "VaSeBuilder.log"
-		vaseFileHandler = logging.FileHandler(logloc)
-		
-		if(debugMode):
-			vaseFileHandler.setLevel(logging.DEBUG)
-		else:
-			vaseFileHandler.setLevel(logging.INFO)
-		vaseFileHandler.setFormatter(vaseLogFormat)
-		vaseLogger.addHandler(vaseFileHandler)
-		return vaseLogger
-	
-	
-	# Returns the vase Parameters
-	def getVaSeParameters(self):
-		# Set the VaSe parameters for the program
-		vaseArgPars = argparse.ArgumentParser()
-		vaseArgPars.add_argument("-v", "--donorvcf", dest="donorvcf", nargs="+", required=True, help="Folder(s) containing VCF files.", metavar="DONORVCF")
-		vaseArgPars.add_argument("-b", "--donorbam", dest="donorbam", nargs="+", required=True, help="Folder(s) containing BAM files.", metavar="DONORBAM")
-		vaseArgPars.add_argument("-a", "--acceptorbam", dest="acceptorbam", required=True, help="Location of the BAM file to modify and produce new FastQ.", metavar="ACCEPTORBABM")
-		vaseArgPars.add_argument("-1", "--templatefq1", dest="templatefq1", nargs="+", required=True, help="Location and name of the first fastq in file.", metavar="TEMPLATEFQ1")
-		vaseArgPars.add_argument("-2", "--templatefq2", dest="templatefq2", nargs="+", required=True, help="Location and name of the second fastq in file.", metavar="TEMPLATEFQ2")
-		vaseArgPars.add_argument("-o", "--out", dest="out", required=True, help="Location to write the output files to", metavar="OUT")
-		vaseArgPars.add_argument("-of", "--fastqout", dest="fastqout", help="Name for the two FastQ files to be produced.", metavar="FASTQOUT")
-		vaseArgPars.add_argument("-ov", "--varcon", dest="varcon", help="File name to write variants and their contexts to.", metavar="VARCON")
-		vaseArgPars.add_argument("-l", "--log", dest="log", help="Location to write log files to (will write to working directory if not used).", metavar="LOGFILE")
-		vaseArgPars.add_argument("-!", "--debug", dest='debug', default=False, action="store_true", help="Run the program in debug mode")
-		vaseArgs = vars(vaseArgPars.parse_args())
-		return vaseArgs
-
-# Run the program	
-=======
     # Performs the check that VaSe is run with Python 3.x
     def __init__(self):
         if(sys.version_info[0] < 3):
-            raise Exception("Please run this program in Python 3")
+            raise Exception("Please run this program in at least Python 3.6.3")
             exit()
-
-
+    
+    
     # Runs the VaSeBuilder program.
     def main(self):
         vaseArgList = self.getVaSeParameters()
         pmc = ParamChecker()
-        self.vaseLogger = self.startLogger(pmc, vaseArgList['log'])
-
+        self.vaseLogger = self.startLogger(pmc, vaseArgList['log'], vaseArgList['debug'])
+        
         if(pmc.checkParameters(vaseArgList)):
             vbscan = VcfBamScanner()
             vaseB = VaSeBuilder(uuid.uuid4().hex)
-
+            
             # Start scanning the VCF and BAM folders
             vcfFileMap = vbscan.scanVcfFolders(pmc.getValidVcfFolders())
             bamFileMap = vbscan.scanBamFolders(pmc.getValidBamFolders())
             vcfBamFileLinker = vbscan.getVcfToBamMap()
-
+            
             if(len(vcfBamFileLinker) > 0):
                 # Start the procedure to build the validation set.
                 vaseB.buildValidationSet(vcfBamFileLinker, vcfFileMap, bamFileMap, pmc.getAcceptorBam(), pmc.getFirstFastqInLocation(), pmc.getSecondFastqInLocation(), pmc.getOutDirLocation(), pmc.getFastqOutLocation(), pmc.getVariantContextOutLocation())
@@ -135,49 +49,58 @@
         else:
             self.vaseLogger.critical("Not all parameters are correct. Please check log for more info.")
             exit()
-
-
+    
+    
     # Method that creates the logger thagt will write the log to stdout and a log file.
-    def startLogger(self, paramCheck, logloc, debug=False):
+    def startLogger(self, paramCheck, logloc, debugMode=False):
         vaseLogger = logging.getLogger("VaSe_Logger")
-        vaseLogger.setLevel(logging.INFO)
+        if(debugMode):
+            vaseLogger.setLevel(logging.DEBUG)
+        else:
+            vaseLogger.setLevel(logging.INFO)
         vaseLogFormat = logging.Formatter("%(asctime)s %(name)s %(levelname)s %(message)s")
-
+        
         # Add the log stream to stdout
         vaseCliHandler = logging.StreamHandler(sys.stdout)
-        vaseCliHandler.setLevel(logging.INFO)
+        if(debugMode):
+            vaseCliHandler.setLevel(logging.DEBUG)
+        else:
+            vaseCliHandler.setLevel(logging.INFO)
         vaseCliHandler.setFormatter(vaseLogFormat)
         vaseLogger.addHandler(vaseCliHandler)
-
+        
         # Create the log stream to log file.
         logloc = paramCheck.checkLog(logloc)
         if(logloc == ""):
             logloc = "VaSeBuilder.log"
         vaseFileHandler = logging.FileHandler(logloc)
-        vaseFileHandler.setLevel(logging.INFO)
+        
+        if(debugMode):
+            vaseFileHandler.setLevel(logging.DEBUG)
+        else:
+            vaseFileHandler.setLevel(logging.INFO)
         vaseFileHandler.setFormatter(vaseLogFormat)
         vaseLogger.addHandler(vaseFileHandler)
         return vaseLogger
-
-
+    
+    
     # Returns the vase Parameters
     def getVaSeParameters(self):
         # Set the VaSe parameters for the program
         vaseArgPars = argparse.ArgumentParser()
-        vaseArgPars.add_argument("-v", "--donorvcf", dest="donorvcf", nargs="*", required=True, help="Folder(s) containing VCF files.")
-        vaseArgPars.add_argument("-b", "--donorbam", dest="donorbam", nargs="*", required=True, help="Folder(s) containing BAM files.")
+        vaseArgPars.add_argument("-v", "--donorvcf", dest="donorvcf", nargs="+", required=True, help="Folder(s) containing VCF files.")
+        vaseArgPars.add_argument("-b", "--donorbam", dest="donorbam", nargs="+", required=True, help="Folder(s) containing BAM files.")
         vaseArgPars.add_argument("-a", "--acceptorbam", dest="acceptorbam", required=True, help="Location of the BAM file to modify and produce new FastQ.")
-        vaseArgPars.add_argument("-1", "--templatefq1", dest="templatefq1", nargs="*", required=True, help="Location and name of the first fastq in file.")
-        vaseArgPars.add_argument("-2", "--templatefq2", dest="templatefq2", nargs="*", required=True, help="Location and name of the second fastq in file.")
+        vaseArgPars.add_argument("-1", "--templatefq1", dest="templatefq1", nargs="+", required=True, help="Location and name of the first fastq in file.")
+        vaseArgPars.add_argument("-2", "--templatefq2", dest="templatefq2", nargs="+", required=True, help="Location and name of the second fastq in file.")
         vaseArgPars.add_argument("-o", "--out", dest="out", required=True, help="Location to write the output files to")
         vaseArgPars.add_argument("-of", "--fastqout", dest="fastqout", help="Name for the two FastQ files to be produced.")
         vaseArgPars.add_argument("-ov", "--varcon", dest="varcon", help="File name to write variants and their contexts to.")
-        vaseArgPars.add_argument("-l", "--log", dest="log", help="Location to write log files to (will write to working directory if not used).", metavar="LOGFILE")
+        vaseArgPars.add_argument("-l", "--log", dest="log", help="Location to write log files to (will write to working directory if not used).")
         vaseArgPars.add_argument("-!", "--debug", dest='debug', default=False, action="store_true", help="Run the program in debug mode")
         vaseArgs = vars(vaseArgPars.parse_args())
         return vaseArgs
 
 # Run the program
->>>>>>> e1a6a9b4
 vaseb = VaSe()
 vaseb.main()