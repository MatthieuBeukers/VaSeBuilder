--- conflicted
+++ resolved
@@ -4,442 +4,6 @@
 from VariantContext import VariantContext
 
 class VariantContextFile:
-<<<<<<< HEAD
-	def __init__(self, fileLoc=None, sampleFilter=None, varconFilter=None, chromFilter=None):
-		self.vaseUtilLogger = logging.getLogger("VaSe_Logger")
-		self.variantContextFileLocation = fileLoc
-		self.variantContexts = {}
-		self.variantContextStatistics = None
-		self.varconFields = {1: 'variant context id',
-			2 : 'sample id',
-			3 : 'chromosome',
-			4 : 'origin',
-			5 : 'start pos',
-			6 : 'end pos',
-			7 : 'acceptor context',
-			8 : 'donor context',
-			9 : 'number of acceptor reads',
-			10 : 'number of donor reads',
-			11 : 'acceptor/donor ratio',
-			12 : 'acceptor read ids',
-			13 : 'donor read ids'
-			}
-		if(fileLoc is not None):
-			self.readVariantContextFile(self, fileLoc, sampleFilter, varconFilter, chromFilter, posFilter)	# Read the provided variant context file with set optional filters
-	
-	
-	
-	# ====================METHODS TO GET DATA FROM THE VARIANT CONTEXT FILE====================
-	def getVariantContexts(self):
-		return [varcon for varcon in self.variantContexts.values()]
-	
-	# Returns a specified variant context
-	def getVariantContext(self, contextId):
-		if(contextId in self.variantContexts):
-			return self.variantContexts[contextId]
-		return None
-	
-	# Returns the acceptor context of the specified variant context
-	def getAcceptorContext(self, contextId):
-		if(contextId in self.variantContexts):
-			return self.variantContexts[contextId].getAcceptorContext()
-		return None
-	
-	# Returns the donor context of the specified variant context
-	def getDonorContext(self, contextId):
-		if(contextId in self.variantContexts):
-			return self.variantContexts[contextId].getDonorContext()
-		return None
-	
-	# Returns all variant context acceptor reads
-	def getAllVariantContextAcceptorReads(self):
-		acceptorReads = []
-		for varcon in self.variantContexts.values():
-			acceptorReads.extend(varcon.getVariantContextAcceptorReads())
-		return acceptorReads
-	
-	# Returns all variant context donor reads
-	def getAllVariantContextDonorReads(self):
-		donorReads = []
-		for varcon in self.variantContexts.values():
-			donorReads.extend(varcon.getDonorReads())
-		return donorReads
-	
-	# Returns all variant context acceptor read ids
-	def getAllVariantContextAcceptorReadIds(self):
-		acceptorReadIds = []
-		for varcon in self.variantContexts.values():
-			acceptorReadIds.extend(varcon.getAcceptorReadIds())
-		return acceptorReadIds
-	
-	# Returns the variant context donor read ids
-	def getAllVariantContextDonorReadIds(self):
-		donorReadIds = []
-		for varcon in self.variantContexts.values():
-			donorReadIds.extend(varcon.getDonorReadIds())
-		return donorReadIds
-	
-	
-	
-	# ====================BASIC VARIANTCONTEXTFILE METHODS====================
-	# Reads a provided variant context file and saves data according to set filters
-	def readVariantContextFile(self, fileLoc, sampleFilter=None, varconFilter=None, chromFilter=None):
-		try:
-			with open(fileLoc, 'r') as vcFile:
-				next(vcFile)	# Skip the header line
-				for fileLine in vcFile:
-					fileLine = fileLine.strip()
-					fileLineData = fileLine.split("\t")
-					
-					samplePass = self.passesFilter(fileLineData[1], sampleFilter)
-					varconPass = self.passesFilter(fileLineData[0], varconFilter)
-					chromPass = self.passesFilter(fileLineData[2], chromFilter)
-					
-					if(samplePass and varconPass and chromPass):
-						varconObj = None
-						if(self.variantContextFileType=='acceptor' or self.variantContextFileType=='donor'):
-							varconObj = VariantContext(self.variantContextFileType, fileLineData[0], fileLineData[1], fileLineData[2], int(fileLineData[3]), int(fileLineData[4]), int(fileLineData[5]), fileLineData[7].split(';'))
-						else:
-							varconObj = varconObj = VariantContext(self.variantContextFileType, fileLineData[0], fileLineData[1], fileLineData[2], int(fileLineData[3]), int(fileLineData[4]), int(fileLineData[5]), int(fileLineData[6]), int(fileLineData[7]), int(fileLineData[8]), int(fileLineData[9]), float(fileLineData[10]), fileLineData[11].split(';'), fileLineData[12].split(';'))
-						if(fileLineData[1] not in self.variantContextsBySample):
-							self.variantContextsBySample[fileLineData[1]] = []
-						self.variantContextsBySample[fileLineData[1]].append(varconObj)
-						self.variantContextsById[fileLineData[0]] = varconObj
-						self.variantContexts.append(varconObj)
-		except IOError as ioe:
-			self.vaseUtilLogger.critical("Could not read varcon file " +str(ioe.filename))
-	
-	
-	# Returns whether something is in the filter or not
-	def passesFilter(self, valToCheck, filterList):
-		if(filterList is not None):
-			return valToCheck in filterList
-		return True
-	
-	
-	
-	# ====================VARIANT CONTEXT SET OPERATIONS (UNION, INTERSECT, DIFFERENCE)====================
-	# Returns the list of variant context identifiers from both variant context files.
-	def getVariantContextsUnion(self, otherVarconFile):
-		ownVarconIds = self.getVariantContextIds()
-		otherVarconIds = otherVarconFile.getVariantContextIds()
-		return list(set(ownVarconIds) | set(otherVarconIds))
-	
-	# Returns the list of variant context identifiers present in both variant context files
-	def getVariantContextsIntersect(self, otherVarconFile):
-		ownVarconIds = self.getVariantContextIds()
-		otherVarconIds = otherVarconFile.getVariantContextIds()
-		return list(set(ownVarconIds) & set(otherVarconIds))
-	
-	# Returns the list of variant context identifiers in this file but not present in the other variant context file
-	def getVariantContextsDifference(self, otherVarconFile):
-		ownVarconIds = self.getVariantContextIds()
-		otherVarconIds = otherVarconFile.getVariantContextIds()
-		return list(set(ownVarconIds) - set(otherVarconIds))
-	
-	# Returns the list of variant context identifiers only present in one of the variant context file but not the other
-	def getVariantContextsSymmetricDifference(self, otherVarconFile):
-		ownVarconIds = self.getVariantContextIds()
-		otherVarconIds = otherVarconFile.getVariantContextIds()
-		return list(set(ownVarconIds) ^ set(otherVarconIds))
-	
-	
-	
-	#====================METHODS TO OBTAIN VARIANT CONTEXT DATA BASED ON FILTERS====================
-	# Returns a list/hashmap of VariantContextObjects
-	def getVariantContexts(self, asList=False, varconFilter=None, sampleFilter=None, chromFilter=None):
-		if(asList):
-			return [x for x in self.variantContexts.values() if(self.passesFilter(x.getVariantContextId(), varconFilter) and self.passesFilter(x.getVariantContextSample(), sampleFilter) and self.passesFilter(x.getVariantContextChrom(), chromFilter))]
-		return {k:v for k,v in self.variantContexts if(self.passesFilter(k, varconFilter) and self.passesFilter(v.getVariantContextSample(), sampleFilter) and self.passesFilter(v.getVariantContextChrom(), chromFilter))}
-	
-	
-	
-	# ====================METHODS TO ASSESS WHETHER A VARIANT IS IN AN EXISTING CONTEXT====================
-	# Main method that returns whether a variant (SNP or indel).
-	def variantIsInContext(self, variantType, searchChrom, searchStart, searchStop):
-		if(variantType=='snp'):
-			return self.snpVariantIsInContext(searchChrom, searchStart)
-		if(variantType=='indel'):
-			return self.indelVariantIsInContext(searchChrom, searchStart, searchStop)
-		return None
-	
-	
-	# Determines whether an SNP variant is located in an already existing variant context.
-	def snpVariantIsInContext(self, varchrom, vcfVarPos):
-		for varcon in self.variantContexts.values():
-			if(varchrom == varcon.getVariantContextChrom()):
-				if(vcfVarPos >= varcon.getVariantContextStart() and vcfVarPos <= varcon.getVariantContextEnd()):
-					return True
-		return False
-	
-	
-	# Determines whether an indel variant is located within an existing variant context (indelLeftPos and indelRightPos can be the used search window)
-	def indelVariantIsInContext(self, indelChrom, indelLeftPos, indelRightPos):
-		for varcon in self.variantContexts.values():
-			if(indelChrom == varcon.getVariantContextChrom()):
-				if(indelLeftPos <= varcon.getContextStart() and indelRightPos >= varcon.getContextStart()):
-					return True
-				if(indelLeftPos <= varcon.getContextEnd() and indelRightPos >= varcon.getContextEnd()):
-					return True
-				if(indelLeftPos >= varcon.getContextStart() and indelRightPos <= varcon.getContextEnd()):
-					return True
-		return False
-	
-	
-	
-	# ====================METHODS TO ADD DATA/VARIANT CONTEXTS TO THE VARIANT CONTEXT FILE====================
-	# Sets a variant context object to a specified context id
-	def setVariantContext(self, varconId, varContext):
-		self.variantContexts[varconId] = varContext
-	
-	# Adds a variant context object
-	def addVariantContext(self, varconId, varconSample, varconChrom, varconOrigin, varconStart, varconEnd, varconAReads, otherVarconDReads, varconALength=None, varconDLength=None):
-		varconObj = VariantContext(varconId, varconSample, varconChrom, varconOrigin, varconStart, varconEnd, varconAReads, otherVarconDReads, varconALength, varconDLength)
-		self.variantContexts[varconId] = varconObj
-	
-	# Adds an acceptor context object to a variant context
-	def setAcceptorContext(self, varconId, accContext):
-		if(varconId in self.variantContexts):
-			self.variantContexts[varconId].setAcceptorContext(accContext)
-	
-	# Add a newly created acceptor context to an existing variant context
-	def addAcceptorContext(self, contextId, sampleId, contextChrom, contextOrigin, contextStart, contextEnd, acceptorReads):
-		if(contextId in self.variantContexts):
-			self.variantContexts[contextId].addAcceptorContext(contextId, sampleId, contextChrom, contextOrigin, contextStart, contextEnd, acceptorReads)
-	
-	# Sets the donor context object of a variant context
-	def setDonorContext(self, varconId, donContext):
-		if(varconId in self.variantContexts):
-			self.variantContexts[varconId].setDonorContext(donContext)
-	
-	# Add a newly created donor context to an existing variant context
-	def addDonorContext(self, contextId, sampleId, contextChrom, contextOrigin, contextStart, contextEnd, donorReads):
-		if(contextId in self.variantContexts):
-			self.variantContexts[contextId].addDonorContext(contextId, sampleId, contextChrom, contextOrigin, contextStart, contextEnd, donorReads)
-	
-	
-	
-	# ====================METHODS TO ADD UNMAPPED MATE IDS TO ACCEPTOR, DONOR AND VARIANT CONTEXT====================
-	# Sets the unmapped mate read id for a specified acceptor context
-	def setAcceptorContextUnmappedMateIds(self, contextId, mateIds):
-		if(contextId in self.variantContexts):
-			self.variantContexts[contextId].setAcceptorContextUnmappedMates(mateIds)
-	
-	# Sets the unmapped mate read id for a specified donor context
-	def setDonorContextUnmappedMateIds(self, contextId, mateIds):
-		if(contextId in self.variantContexts):
-			self.variantContexts[contextId].setDonorContextUnmappedMates(mateIds)
-	
-	# Sets the acceptor unmapped mate ids for a specified variant context
-	def setUnmappedAcceptorMateIds(self, contextId, mateIds):
-		if(contextId in self.variantContexts):
-			self.variantContexts[contextId].setUnmappedAcceptorMateIds(mateIds)
-	
-	# Sets the donor unmapped mate ids for a specified variant context
-	def setUnmappedDonorMateIds(self, contextId, mateIds):
-		if(contextId in self.variantContexts):
-			self.variantContexts[contextId].setUnmappedDonorMateIds(mateIds)
-	
-	
-	
-	# ====================METHODS TO GET UNMAPPED MATE IDS OF AN ACCEPTOR, DONOR AND VARIANT CONTEXT====================\
-	# Return the unmapped read mate identifiers of a specified acceptor context
-	def getAcceptorContextUnmappedMateIds(self, contextId):
-		if(contextId in self.variantContexts):
-			return self.variantContexts[contextId].getAcceptContextUnmappedMateIds()
-		return []
-	
-	# Returns the unmapped read mate identifiers of a specified donor context
-	def getDonorContextUnmappedMateIds(self, contextId):
-		if(contextId in self.variantContexts):
-			return self.variantContexts[contextId].getDonorContextUnmappedMateIds()
-		return []
-	
-	# Returns the unmapped acceptor read mate identifiers of a specified variant context
-	def getUnmappedAcceptorMateIds(self, contextId):
-		if(contextId in self.variantContexts):
-			return self.variantContexts[contextId].getUnmappedAcceptorReadIds()
-		return []
-	
-	# Returns the unmapped donor read mate identifiers of a specified variant context
-	def getUnmappedDonorMateIds(self, contextId):
-		if(contextId in self.variantContexts):
-			return self.variantContexts[contextId].getUnmappedDonorReadIds()
-		return []
-	
-	
-	
-	# ====================METHODS TO OBTAIN SOME STATISTICS ABOUT ALL THE CONTEXTS====================
-	# Returns the average variant context length within this variant context file
-	def getAverageVariantContextLength(self):
-		return statistics.mean([varcon.getVariantContextLength() for varcon in self.variantContexts.values()])
-	
-	# Returns the median variant context length within this variant context file
-	def getMedianVariantContextLength(self):
-		return statistics.median([varcon.getVariantContextLength() for varcon in self.variantContexts.values()])
-	
-	# Returns the average number of variant context reads for this variant context file
-	def getAverageVariantContextReads(self):
-		return statistics.mean()
-	
-	# Returns the median number of variant context reads for this variant context file
-	def getMedianVariantContextReads(self):
-		return statistics.median()
-	
-	
-	
-	# ====================METHODS TO WRITE VARIANT CONTEXT DATA TO A FILE====================
-	# Writes the variant context data to an output file
-	def writeVariantContextFile(self, outFileLoc, sampleFilter=None, varconFilter=None, chromFilter=None):
-		try:
-			with open(outFileLoc, 'w') as varconOutFile:
-				varconOutFile.write("#ContextId\tDonorSample\tChrom\tOrigin\tStart\tEnd\tAcceptorContextLength\tDonorContextLength\tAcceptorReads\tDonorReads\tADratio\tAcceptorReadsIds\tDonorReadIds\n")
-				for varcon in self.variantContexts.values():
-					samplePass = self.passesFilter(varcon.getVariantContextSample(), sampleFilter)
-					varconPass = self.passesFilter(varcon.getVariantContextId(), varconFilter)
-					chromPass = self.passesFilter(varcon.getVariantContextChrom(), chromFilter)
-					if(samplePass and varconPass and chromPass):
-						varconOutFile.write(varcon.toString()+"\n")
-		except IOError as ioe:
-			self.vaseUtilLogger.warning("Could not write variant contexts to " +str(ioe.filename))
-	
-	# Writes the donor contexts used to construct the variant contexts
-	def writeAcceptorContextFile(self, outFileLoc, sampleFilter=None, contextFilter=None, chromFilter=None):
-		try:
-			with open(outFileLoc, 'w') as varconOutFile:
-				varconOutFile.write("#ContextId\tDonorSample\tChrom\tOrigin\tStart\tEnd\tNumOfReads\tReadIds\n")
-				for varcon in self.variantContexts.values():
-					samplePass = self.passesFilter(varcon.getVariantContextSample(), sampleFilter)
-					varconPass = self.passesFilter(varcon.getVariantContextId(), contextFilter)
-					chromPass = self.passesFilter(varcon.getVariantContextChrom(), chromFilter)
-					if(samplePass and varconPass and chromPass):
-						varconOutFile.write(varcon.getAcceptorContext().toString()+"\n")
-		except IOError as ioe:
-			self.vaseUtilLogger.warning("Could not write acceptor contexts to " +str(ioe.filename))
-	
-	# Writes the acceptor cotnexts used to construct the variant contexts
-	def writeDonorContextFile(self, outFileLoc, sampleFilter=None, contextFilter=None, chromFilter=None):
-		try:
-			with open(outFileLoc, 'w') as varconOutFile:
-				varconOutFile.write("#ContextId\tDonorSample\tChrom\tOrigin\tStart\tEnd\tNumOfReads\tReadIds\n")
-				for varcon in self.variantContexts.values():
-					samplePass = self.passesFilter(varcon.getVariantContextSample(), sampleFilter)
-					varconPass = self.passesFilter(varcon.getVariantContextId(), contextFilter)
-					chromPass = self.passesFilter(varcon.getVariantContextChrom(), chromFilter)
-					if(samplePass and varconPass and chromPass):
-						varconOutFile.write(varcon.getDonorContext().toString()+"\n")
-		except IOError as ioe:
-			self.vaseUtilLogger.warning("Could not write donor contexts to " +str(ioe.filename))
-	
-	
-	# Writes some statistics about the acceptor and donor reads identified for each variant context
-	def writeVariantContextStats(self, statsOutLoc):
-		try:
-			with open(statsOutLoc, 'w') as varconStatsFile:
-				varconStatsFile.write("#ContextId\tAvg_ALen\tAvg_DLen\tMed_ALen\tMed_DLen\tAvg_AQual\tAvg_DQual\tMed_AQual\tMed_DQual\tAvg_AMapQ\tAvg_DMapQ\tMed_AMapQ\tMed_DMapQ\n")
-				for varcon in self.variantContexts.values():
-					varconStatsFile.write(varcon.toStatisticsString()+"\n")
-		except IOError as ioe:
-			self.vaseLogger.critical("Coud not write variant context statistics to " +str(statsOutLoc))
-	
-	# Writes some statistics about the acceptor and donor reads identified for each variant context
-	def writeAcceptorContextStats(self, statsOutLoc):
-		try:
-			with open(statsOutLoc, 'w') as varconStatsFile:
-				varconStatsFile.write("#ContextId\tAvg_ReadLen\tMed_ReadLen\tAvg_ReadQual\tMed_ReadQual\tAvg_ReadMapQ\tMed_ReadMapQ\n")
-				for varcon in self.variantContexts.values():
-					varconStatsFile.write(varcon.getAcceptorContext().toStatisticsString()+"\n")
-		except IOError as ioe:
-			self.vaseLogger.critical("Coud not write acceptor context statistics to " +str(statsOutLoc))
-	
-	# Writes some statistics about the acceptor and donor reads identified for each variant context
-	def writeDonorContextStats(self, statsOutLoc):
-		try:
-			with open(statsOutLoc, 'w') as varconStatsFile:
-				varconStatsFile.write("#ContextId\tAvg_ReadLen\tMed_ReadLen\tAvg_ReadQual\tMed_ReadQual\tAvg_ReadMapQ\tMed_ReadMapQ\n")
-				for varcon in self.variantContexts.values():
-					varconStatsFile.write(varcon.getDonorContext().toStatisticsString()+"\n")
-		except IOError as ioe:
-			self.vaseLogger.critical("Coud not write donor context statistics to " +str(statsOutLoc))
-	
-	
-	# Writes the left and right positions to the output file. Left pos for R1 and right pos for R2
-	def writeLeftRightPositions(self, typeToWrite, outFileLoc):
-		try:
-			with open(outFileLoc, 'w') as lrpof:
-				lrpof.write("#ContextId\tLeftPos\tRightPos\n")
-				for varcon in self.variantContexts.values():
-					leftPositions, rightPositions = [], []
-					if(typeToWrite=='acceptor'):
-						leftPositions = [str(x) for x in varcon.getAcceptorReadLeftPositions()]
-						rightPositions = [str(x) for x in varcon.getAcceptorReadRightPositions()]
-					if(typeToWrite=='donor'):
-						leftPositions = [str(x) for x in varcon.getDonorReadLeftPositions()]
-						rightPositions = [str(x) for x in varcon.getDonorReadRightPositions()]
-					lrpof.write(str(varcon.getVariantContextId()) +"\t"+ ','.join(leftPositions) +"\t"+ ','.join(rightPositions))
-		except IOError as ioe:
-			self.vaseLogger.warning("Could not write read left positions to output file " +str(outFileLoc))
-	
-	# Writes the acceptor context left and right positions to the output file. Left pos for R1 and right pos for R2
-	def writeAcceptorLeftRightPositions(self, outFileLoc):
-		try:
-			with open(outFileLoc, 'w') as lrpof:
-				lrpof.write("#ContextId\tLeftPos\tRightPos\n")
-				for varcon in self.variantContexts.values():
-					leftPositions = [str(x) for x in varcon.getAcceptorContextReadLeftPositions()]
-					rightPositions = [str(x) for x in varcon.getAcceptorContextReadRightPositions()]
-					lrpof.write(str(varcon.getVariantContextId()) +"\t"+ ','.join(leftPositions) +"\t"+ ','.join(rightPositions))
-		except IOError as ioe:
-			self.vaseLogger.warning("Could not write read left positions to output file " +str(outFileLoc))
-	
-	# Writes the left and right positions to the output file. Left pos for R1 and right pos for R2
-	def writeDonorLeftRightPositions(self, outFileLoc):
-		try:
-			with open(outFileLoc, 'w') as lrpof:
-				lrpof.write("#ContextId\tLeftPos\tRightPos\n")
-				for varcon in self.variantContexts.values():
-					leftPositions = [str(x) for x in varcon.getDonorContextReadLeftPositions()]
-					rightPositions = [str(x) for x in varcon.getDonorContextReadRightPositions()]
-					lrpof.write(str(varcon.getVariantContextId()) +"\t"+ ','.join(leftPositions) +"\t"+ ','.join(rightPositions))
-		except IOError as ioe:
-			self.vaseLogger.warning("Could not write read left positions to output file " +str(outFileLoc))
-	
-	
-	# Writes the identifiers of reads that have unmapped mates per sample to a file. Samples are all donors and the ?template?.
-	def writeReadsWithUnmappedMate(self, typeToWrite, umFileLoc):
-		try:
-			with open(umFileLoc, 'w') as umFile:
-				umFile.write("#ContextId\tSampleId\tReadIds\n")
-				for varcon in self.variantContexts.values():
-					if(typeToWrite=='acceptor'):
-						umFile.write(varcon.getVariantContextId() +"\t"+ str(varcon.getVariantContextSample()) +"\t"+ ';'.join(varcon.getUnmappedAcceptorMateIds()))
-					if(typeToWrite=='donor'):
-						umFile.write(varcon.getVariantContextId() +"\t"+ str(varcon.getVariantContextSample()) +"\t"+ ';'.join(varcon.getUnmappedDonorMateIds()))
-		except IOError:
-			self.vaseLogger.warning("Could not write read identifiers of reads with unmapped mates to " +str(umFileLoc))
-	
-	# Writes the unmapped mate id of the acceptor context
-	def writeAcceptorUnmappedMates(self, umFileLoc):
-		try:
-			with open(umFileLoc, 'w') as umFile:
-				umFile.write("#ContextId\tSampleId\tReadIds\n")
-				for varcon in self.variantContexts.values():
-					acccon = varcon.getAcceptorContext()
-					umFile.write(str(acccon.getContextId())+ "\t" +str(acccon.getSampleId())+ "\t" +';'.join(acccon.getUnmappedReadMateIds()))
-		except IOError:
-			self.vaseLogger.warning("Could not write read identifiers of reads with unmapped mates to " +str(umFileLoc))
-	
-	# Writes the unmapped mate id of the acceptor context
-	def writeDonorUnmappedMates(self, outFileLoc):
-		try:
-			with open(outFileLoc, 'w') as umFile:
-				umFile.write("#ContextId\tSampleId\tReadIds\n")
-				for varcon in self.variantContexts.values():
-					doncon = varcon.getDonorContext()
-					umFile.write(str(doncon.getContextId())+ "\t" +str(doncon.getSampleId())+ "\t" +';'.join(doncon.getUnmappedReadMateIds()))
-		except IOError:
-			self.vaseLogger.warning("Could not write read identifiers of reads with unmapped mates to " +str(umFileLoc))
-=======
     def __init__(self, fileLoc=None, sampleFilter=None, varconFilter=None, chromFilter=None):
         self.vaseUtilLogger = logging.getLogger("VaSe_Logger")
         self.variantContextFileLocation = fileLoc
@@ -461,61 +25,61 @@
             }
         if(fileLoc is not None):
             self.readVariantContextFile(self, fileLoc, sampleFilter, varconFilter, chromFilter, posFilter)    # Read the provided variant context file with set optional filters
-
-
-
+    
+    
+    
     # ====================METHODS TO GET DATA FROM THE VARIANT CONTEXT FILE====================
     def getVariantContexts(self):
         return [varcon for varcon in self.variantContexts.values()]
-
+    
     # Returns a specified variant context
     def getVariantContext(self, contextId):
         if(contextId in self.variantContexts):
             return self.variantContexts[contextId]
         return None
-
+    
     # Returns the acceptor context of the specified variant context
     def getAcceptorContext(self, contextId):
         if(contextId in self.variantContexts):
             return self.variantContexts[contextId].getAcceptorContext()
         return None
-
+    
     # Returns the donor context of the specified variant context
     def getDonorContext(self, contextId):
         if(contextId in self.variantContexts):
             return self.variantContexts[contextId].getDonorContext()
         return None
-
+    
     # Returns all variant context acceptor reads
     def getAllVariantContextAcceptorReads(self):
         acceptorReads = []
         for varcon in self.variantContexts.values():
             acceptorReads.extend(varcon.getVariantContextAcceptorReads())
         return acceptorReads
-
+    
     # Returns all variant context donor reads
     def getAllVariantContextDonorReads(self):
         donorReads = []
         for varcon in self.variantContexts.values():
-            donorReads.extend(varcon.getVariantContextDonorReads())
+            donorReads.extend(varcon.getDonorReads())
         return donorReads
-
+    
     # Returns all variant context acceptor read ids
     def getAllVariantContextAcceptorReadIds(self):
         acceptorReadIds = []
         for varcon in self.variantContexts.values():
-            acceptorReadIds.extend(varcon.getVariantContextAcceptorReadIds())
+            acceptorReadIds.extend(varcon.getAcceptorReadIds())
         return acceptorReadIds
-
+    
     # Returns the variant context donor read ids
     def getAllVariantContextDonorReadIds(self):
         donorReadIds = []
         for varcon in self.variantContexts.values():
-            donorReadIds.extend(varcon.getVariantContextDonorReadIds())
+            donorReadIds.extend(varcon.getDonorReadIds())
         return donorReadIds
-
-
-
+    
+    
+    
     # ====================BASIC VARIANTCONTEXTFILE METHODS====================
     # Reads a provided variant context file and saves data according to set filters
     def readVariantContextFile(self, fileLoc, sampleFilter=None, varconFilter=None, chromFilter=None):
@@ -525,11 +89,11 @@
                 for fileLine in vcFile:
                     fileLine = fileLine.strip()
                     fileLineData = fileLine.split("\t")
-
+                    
                     samplePass = self.passesFilter(fileLineData[1], sampleFilter)
                     varconPass = self.passesFilter(fileLineData[0], varconFilter)
                     chromPass = self.passesFilter(fileLineData[2], chromFilter)
-
+                    
                     if(samplePass and varconPass and chromPass):
                         varconObj = None
                         if(self.variantContextFileType=='acceptor' or self.variantContextFileType=='donor'):
@@ -543,53 +107,52 @@
                         self.variantContexts.append(varconObj)
         except IOError as ioe:
             self.vaseUtilLogger.critical("Could not read varcon file " +str(ioe.filename))
-            exit()
-
-
+    
+    
     # Returns whether something is in the filter or not
     def passesFilter(self, valToCheck, filterList):
         if(filterList is not None):
             return valToCheck in filterList
         return True
-
-
-
+    
+    
+    
     # ====================VARIANT CONTEXT SET OPERATIONS (UNION, INTERSECT, DIFFERENCE)====================
     # Returns the list of variant context identifiers from both variant context files.
     def getVariantContextsUnion(self, otherVarconFile):
         ownVarconIds = self.getVariantContextIds()
         otherVarconIds = otherVarconFile.getVariantContextIds()
         return list(set(ownVarconIds) | set(otherVarconIds))
-
+    
     # Returns the list of variant context identifiers present in both variant context files
     def getVariantContextsIntersect(self, otherVarconFile):
         ownVarconIds = self.getVariantContextIds()
         otherVarconIds = otherVarconFile.getVariantContextIds()
         return list(set(ownVarconIds) & set(otherVarconIds))
-
+    
     # Returns the list of variant context identifiers in this file but not present in the other variant context file
     def getVariantContextsDifference(self, otherVarconFile):
         ownVarconIds = self.getVariantContextIds()
         otherVarconIds = otherVarconFile.getVariantContextIds()
         return list(set(ownVarconIds) - set(otherVarconIds))
-
+    
     # Returns the list of variant context identifiers only present in one of the variant context file but not the other
     def getVariantContextsSymmetricDifference(self, otherVarconFile):
         ownVarconIds = self.getVariantContextIds()
         otherVarconIds = otherVarconFile.getVariantContextIds()
         return list(set(ownVarconIds) ^ set(otherVarconIds))
-
-
-
+    
+    
+    
     #====================METHODS TO OBTAIN VARIANT CONTEXT DATA BASED ON FILTERS====================
     # Returns a list/hashmap of VariantContextObjects
     def getVariantContexts(self, asList=False, varconFilter=None, sampleFilter=None, chromFilter=None):
         if(asList):
             return [x for x in self.variantContexts.values() if(self.passesFilter(x.getVariantContextId(), varconFilter) and self.passesFilter(x.getVariantContextSample(), sampleFilter) and self.passesFilter(x.getVariantContextChrom(), chromFilter))]
         return {k:v for k,v in self.variantContexts if(self.passesFilter(k, varconFilter) and self.passesFilter(v.getVariantContextSample(), sampleFilter) and self.passesFilter(v.getVariantContextChrom(), chromFilter))}
-
-
-
+    
+    
+    
     # ====================METHODS TO ASSESS WHETHER A VARIANT IS IN AN EXISTING CONTEXT====================
     # Main method that returns whether a variant (SNP or indel).
     def variantIsInContext(self, variantType, searchChrom, searchStart, searchStop):
@@ -597,8 +160,9 @@
             return self.snpVariantIsInContext(searchChrom, searchStart)
         if(variantType=='indel'):
             return self.indelVariantIsInContext(searchChrom, searchStart, searchStop)
-
-
+        return None
+    
+    
     # Determines whether an SNP variant is located in an already existing variant context.
     def snpVariantIsInContext(self, varchrom, vcfVarPos):
         for varcon in self.variantContexts.values():
@@ -606,92 +170,123 @@
                 if(vcfVarPos >= varcon.getVariantContextStart() and vcfVarPos <= varcon.getVariantContextEnd()):
                     return True
         return False
-
-
+    
+    
     # Determines whether an indel variant is located within an existing variant context (indelLeftPos and indelRightPos can be the used search window)
     def indelVariantIsInContext(self, indelChrom, indelLeftPos, indelRightPos):
         for varcon in self.variantContexts.values():
             if(indelChrom == varcon.getVariantContextChrom()):
-                if(indelLeftPos <= varcon.getVariantContextStart() and indelRightPos >= varcon.getVariantContextStart()):
+                if(indelLeftPos <= varcon.getContextStart() and indelRightPos >= varcon.getContextStart()):
                     return True
-                if(indelLeftPos <= varcon.getVariantContextEnd() and indelRightPos >= varcon.getVariantContextEnd()):
+                if(indelLeftPos <= varcon.getContextEnd() and indelRightPos >= varcon.getContextEnd()):
                     return True
-                if(indelLeftPos >= varcon.getVariantContextStart() and indelRightPos <= varcon.getVariantContextEnd()):
+                if(indelLeftPos >= varcon.getContextStart() and indelRightPos <= varcon.getContextEnd()):
                     return True
         return False
-
-
-
+    
+    
+    
     # ====================METHODS TO ADD DATA/VARIANT CONTEXTS TO THE VARIANT CONTEXT FILE====================
+    # Sets a variant context object to a specified context id
+    def setVariantContext(self, varconId, varContext):
+        self.variantContexts[varconId] = varContext
+    
     # Adds a variant context object
     def addVariantContext(self, varconId, varconSample, varconChrom, varconOrigin, varconStart, varconEnd, varconAReads, otherVarconDReads, varconALength=None, varconDLength=None):
         varconObj = VariantContext(varconId, varconSample, varconChrom, varconOrigin, varconStart, varconEnd, varconAReads, otherVarconDReads, varconALength, varconDLength)
         self.variantContexts[varconId] = varconObj
-
+    
     # Adds an acceptor context object to a variant context
     def setAcceptorContext(self, varconId, accContext):
         if(varconId in self.variantContexts):
             self.variantContexts[varconId].setAcceptorContext(accContext)
-
+    
     # Add a newly created acceptor context to an existing variant context
     def addAcceptorContext(self, contextId, sampleId, contextChrom, contextOrigin, contextStart, contextEnd, acceptorReads):
         if(contextId in self.variantContexts):
             self.variantContexts[contextId].addAcceptorContext(contextId, sampleId, contextChrom, contextOrigin, contextStart, contextEnd, acceptorReads)
-
+    
     # Sets the donor context object of a variant context
     def setDonorContext(self, varconId, donContext):
         if(varconId in self.variantContexts):
             self.variantContexts[varconId].setDonorContext(donContext)
-
+    
     # Add a newly created donor context to an existing variant context
     def addDonorContext(self, contextId, sampleId, contextChrom, contextOrigin, contextStart, contextEnd, donorReads):
         if(contextId in self.variantContexts):
             self.variantContexts[contextId].addDonorContext(contextId, sampleId, contextChrom, contextOrigin, contextStart, contextEnd, donorReads)
-
-
-
+    
+    
+    
     # ====================METHODS TO ADD UNMAPPED MATE IDS TO ACCEPTOR, DONOR AND VARIANT CONTEXT====================
     # Sets the unmapped mate read id for a specified acceptor context
     def setAcceptorContextUnmappedMateIds(self, contextId, mateIds):
         if(contextId in self.variantContexts):
             self.variantContexts[contextId].setAcceptorContextUnmappedMates(mateIds)
-
+    
     # Sets the unmapped mate read id for a specified donor context
     def setDonorContextUnmappedMateIds(self, contextId, mateIds):
         if(contextId in self.variantContexts):
             self.variantContexts[contextId].setDonorContextUnmappedMates(mateIds)
-
+    
     # Sets the acceptor unmapped mate ids for a specified variant context
     def setUnmappedAcceptorMateIds(self, contextId, mateIds):
         if(contextId in self.variantContexts):
             self.variantContexts[contextId].setUnmappedAcceptorMateIds(mateIds)
-
+    
     # Sets the donor unmapped mate ids for a specified variant context
     def setUnmappedDonorMateIds(self, contextId, mateIds):
         if(contextId in self.variantContexts):
             self.variantContexts[contextId].setUnmappedDonorMateIds(mateIds)
-
-
-
+    
+    
+    
+    # ====================METHODS TO GET UNMAPPED MATE IDS OF AN ACCEPTOR, DONOR AND VARIANT CONTEXT====================\
+    # Return the unmapped read mate identifiers of a specified acceptor context
+    def getAcceptorContextUnmappedMateIds(self, contextId):
+        if(contextId in self.variantContexts):
+            return self.variantContexts[contextId].getAcceptContextUnmappedMateIds()
+        return []
+    
+    # Returns the unmapped read mate identifiers of a specified donor context
+    def getDonorContextUnmappedMateIds(self, contextId):
+        if(contextId in self.variantContexts):
+            return self.variantContexts[contextId].getDonorContextUnmappedMateIds()
+        return []
+    
+    # Returns the unmapped acceptor read mate identifiers of a specified variant context
+    def getUnmappedAcceptorMateIds(self, contextId):
+        if(contextId in self.variantContexts):
+            return self.variantContexts[contextId].getUnmappedAcceptorReadIds()
+        return []
+    
+    # Returns the unmapped donor read mate identifiers of a specified variant context
+    def getUnmappedDonorMateIds(self, contextId):
+        if(contextId in self.variantContexts):
+            return self.variantContexts[contextId].getUnmappedDonorReadIds()
+        return []
+    
+    
+    
     # ====================METHODS TO OBTAIN SOME STATISTICS ABOUT ALL THE CONTEXTS====================
     # Returns the average variant context length within this variant context file
     def getAverageVariantContextLength(self):
         return statistics.mean([varcon.getVariantContextLength() for varcon in self.variantContexts.values()])
-
+    
     # Returns the median variant context length within this variant context file
     def getMedianVariantContextLength(self):
         return statistics.median([varcon.getVariantContextLength() for varcon in self.variantContexts.values()])
-
+    
     # Returns the average number of variant context reads for this variant context file
     def getAverageVariantContextReads(self):
         return statistics.mean()
-
+    
     # Returns the median number of variant context reads for this variant context file
     def getMedianVariantContextReads(self):
         return statistics.median()
-
-
-
+    
+    
+    
     # ====================METHODS TO WRITE VARIANT CONTEXT DATA TO A FILE====================
     # Writes the variant context data to an output file
     def writeVariantContextFile(self, outFileLoc, sampleFilter=None, varconFilter=None, chromFilter=None):
@@ -706,64 +301,67 @@
                         varconOutFile.write(varcon.toString()+"\n")
         except IOError as ioe:
             self.vaseUtilLogger.warning("Could not write variant contexts to " +str(ioe.filename))
-
+    
     # Writes the donor contexts used to construct the variant contexts
-    def writeAcceptorContexFile(self, outFileLoc, sampleFilter=None, contextFilter=None, chromFilter=None):
+    def writeAcceptorContextFile(self, outFileLoc, sampleFilter=None, contextFilter=None, chromFilter=None):
         try:
             with open(outFileLoc, 'w') as varconOutFile:
                 varconOutFile.write("#ContextId\tDonorSample\tChrom\tOrigin\tStart\tEnd\tNumOfReads\tReadIds\n")
                 for varcon in self.variantContexts.values():
                     samplePass = self.passesFilter(varcon.getVariantContextSample(), sampleFilter)
-                    varconPass = self.passesFilter(varcon.getVariantContextId(), varconFilter)
+                    varconPass = self.passesFilter(varcon.getVariantContextId(), contextFilter)
                     chromPass = self.passesFilter(varcon.getVariantContextChrom(), chromFilter)
                     if(samplePass and varconPass and chromPass):
                         varconOutFile.write(varcon.getAcceptorContext().toString()+"\n")
         except IOError as ioe:
             self.vaseUtilLogger.warning("Could not write acceptor contexts to " +str(ioe.filename))
-
+    
     # Writes the acceptor cotnexts used to construct the variant contexts
-    def writeDonorContexFile(self, outFileLoc, sampleFilter=None, contextFilter=None, chromFilter=None):
+    def writeDonorContextFile(self, outFileLoc, sampleFilter=None, contextFilter=None, chromFilter=None):
         try:
             with open(outFileLoc, 'w') as varconOutFile:
                 varconOutFile.write("#ContextId\tDonorSample\tChrom\tOrigin\tStart\tEnd\tNumOfReads\tReadIds\n")
                 for varcon in self.variantContexts.values():
                     samplePass = self.passesFilter(varcon.getVariantContextSample(), sampleFilter)
-                    varconPass = self.passesFilter(varcon.getVariantContextId(), varconFilter)
+                    varconPass = self.passesFilter(varcon.getVariantContextId(), contextFilter)
                     chromPass = self.passesFilter(varcon.getVariantContextChrom(), chromFilter)
                     if(samplePass and varconPass and chromPass):
                         varconOutFile.write(varcon.getDonorContext().toString()+"\n")
         except IOError as ioe:
             self.vaseUtilLogger.warning("Could not write donor contexts to " +str(ioe.filename))
-
-
+    
+    
     # Writes some statistics about the acceptor and donor reads identified for each variant context
     def writeVariantContextStats(self, statsOutLoc):
         try:
             with open(statsOutLoc, 'w') as varconStatsFile:
+                varconStatsFile.write("#ContextId\tAvg_ALen\tAvg_DLen\tMed_ALen\tMed_DLen\tAvg_AQual\tAvg_DQual\tMed_AQual\tMed_DQual\tAvg_AMapQ\tAvg_DMapQ\tMed_AMapQ\tMed_DMapQ\n")
                 for varcon in self.variantContexts.values():
                     varconStatsFile.write(varcon.toStatisticsString()+"\n")
         except IOError as ioe:
             self.vaseLogger.critical("Coud not write variant context statistics to " +str(statsOutLoc))
-
+    
     # Writes some statistics about the acceptor and donor reads identified for each variant context
     def writeAcceptorContextStats(self, statsOutLoc):
         try:
             with open(statsOutLoc, 'w') as varconStatsFile:
+                varconStatsFile.write("#ContextId\tAvg_ReadLen\tMed_ReadLen\tAvg_ReadQual\tMed_ReadQual\tAvg_ReadMapQ\tMed_ReadMapQ\n")
                 for varcon in self.variantContexts.values():
                     varconStatsFile.write(varcon.getAcceptorContext().toStatisticsString()+"\n")
         except IOError as ioe:
             self.vaseLogger.critical("Coud not write acceptor context statistics to " +str(statsOutLoc))
-
+    
     # Writes some statistics about the acceptor and donor reads identified for each variant context
     def writeDonorContextStats(self, statsOutLoc):
         try:
             with open(statsOutLoc, 'w') as varconStatsFile:
+                varconStatsFile.write("#ContextId\tAvg_ReadLen\tMed_ReadLen\tAvg_ReadQual\tMed_ReadQual\tAvg_ReadMapQ\tMed_ReadMapQ\n")
                 for varcon in self.variantContexts.values():
                     varconStatsFile.write(varcon.getDonorContext().toStatisticsString()+"\n")
         except IOError as ioe:
             self.vaseLogger.critical("Coud not write donor context statistics to " +str(statsOutLoc))
-
-
+    
+    
     # Writes the left and right positions to the output file. Left pos for R1 and right pos for R2
     def writeLeftRightPositions(self, typeToWrite, outFileLoc):
         try:
@@ -772,40 +370,40 @@
                 for varcon in self.variantContexts.values():
                     leftPositions, rightPositions = [], []
                     if(typeToWrite=='acceptor'):
-                        leftPositions = varcon.getAcceptorReadRefStarts()
-                        rightPositions = varcon.getAcceptorReadRefEnds()
+                        leftPositions = [str(x) for x in varcon.getAcceptorReadLeftPositions()]
+                        rightPositions = [str(x) for x in varcon.getAcceptorReadRightPositions()]
                     if(typeToWrite=='donor'):
-                        leftPositions = varcon.getDonorReadRefStarts()
-                        rightPositions = varcon.getDonorReadRefEnds()
-                    lrpof.write(str(contextId) +"\t"+ ','.join(leftPositions) +"\t"+ ','.join(rightPositions))
+                        leftPositions = [str(x) for x in varcon.getDonorReadLeftPositions()]
+                        rightPositions = [str(x) for x in varcon.getDonorReadRightPositions()]
+                    lrpof.write(str(varcon.getVariantContextId()) +"\t"+ ','.join(leftPositions) +"\t"+ ','.join(rightPositions))
         except IOError as ioe:
             self.vaseLogger.warning("Could not write read left positions to output file " +str(outFileLoc))
-
+    
     # Writes the acceptor context left and right positions to the output file. Left pos for R1 and right pos for R2
     def writeAcceptorLeftRightPositions(self, outFileLoc):
         try:
             with open(outFileLoc, 'w') as lrpof:
                 lrpof.write("#ContextId\tLeftPos\tRightPos\n")
                 for varcon in self.variantContexts.values():
-                    leftPositions = varcon.getAcceptorContext().getContextBamReadLeftPositions()
-                    rightPositions = varcon.getAcceptorContext().getContextBamReadRightPositions()
-                    lrpof.write(str(contextId) +"\t"+ ','.join(leftPositions) +"\t"+ ','.join(rightPositions))
+                    leftPositions = [str(x) for x in varcon.getAcceptorContextReadLeftPositions()]
+                    rightPositions = [str(x) for x in varcon.getAcceptorContextReadRightPositions()]
+                    lrpof.write(str(varcon.getVariantContextId()) +"\t"+ ','.join(leftPositions) +"\t"+ ','.join(rightPositions))
         except IOError as ioe:
             self.vaseLogger.warning("Could not write read left positions to output file " +str(outFileLoc))
-
+    
     # Writes the left and right positions to the output file. Left pos for R1 and right pos for R2
     def writeDonorLeftRightPositions(self, outFileLoc):
         try:
             with open(outFileLoc, 'w') as lrpof:
                 lrpof.write("#ContextId\tLeftPos\tRightPos\n")
                 for varcon in self.variantContexts.values():
-                    leftPositions = varcon.getAcceptorContext().getContextBamReadLeftPositions()
-                    rightPositions = varcon.getAcceptorContext().getContextBamReadRightPositions()
-                    lrpof.write(str(contextId) +"\t"+ ','.join(leftPositions) +"\t"+ ','.join(rightPositions))
+                    leftPositions = [str(x) for x in varcon.getDonorContextReadLeftPositions()]
+                    rightPositions = [str(x) for x in varcon.getDonorContextReadRightPositions()]
+                    lrpof.write(str(varcon.getVariantContextId()) +"\t"+ ','.join(leftPositions) +"\t"+ ','.join(rightPositions))
         except IOError as ioe:
             self.vaseLogger.warning("Could not write read left positions to output file " +str(outFileLoc))
-
-
+    
+    
     # Writes the identifiers of reads that have unmapped mates per sample to a file. Samples are all donors and the ?template?.
     def writeReadsWithUnmappedMate(self, typeToWrite, umFileLoc):
         try:
@@ -818,7 +416,7 @@
                         umFile.write(varcon.getVariantContextId() +"\t"+ str(varcon.getVariantContextSample()) +"\t"+ ';'.join(varcon.getUnmappedDonorMateIds()))
         except IOError:
             self.vaseLogger.warning("Could not write read identifiers of reads with unmapped mates to " +str(umFileLoc))
-
+    
     # Writes the unmapped mate id of the acceptor context
     def writeAcceptorUnmappedMates(self, umFileLoc):
         try:
@@ -829,15 +427,14 @@
                     umFile.write(str(acccon.getContextId())+ "\t" +str(acccon.getSampleId())+ "\t" +';'.join(acccon.getUnmappedReadMateIds()))
         except IOError:
             self.vaseLogger.warning("Could not write read identifiers of reads with unmapped mates to " +str(umFileLoc))
-
+    
     # Writes the unmapped mate id of the acceptor context
     def writeDonorUnmappedMates(self, outFileLoc):
         try:
-            with open() as umFile:
+            with open(outFileLoc, 'w') as umFile:
                 umFile.write("#ContextId\tSampleId\tReadIds\n")
                 for varcon in self.variantContexts.values():
                     doncon = varcon.getDonorContext()
                     umFile.write(str(doncon.getContextId())+ "\t" +str(doncon.getSampleId())+ "\t" +';'.join(doncon.getUnmappedReadMateIds()))
         except IOError:
-            self.vaseLogger.warning("Could not write read identifiers of reads with unmapped mates to " +str(umFileLoc))
->>>>>>> e1a6a9b4
+            self.vaseLogger.warning("Could not write read identifiers of reads with unmapped mates to " +str(umFileLoc))