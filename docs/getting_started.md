--- conflicted
+++ resolved
@@ -1,23 +1,13 @@
 # Getting started
 
 ## Get VaSeBuilder
-<<<<<<< HEAD
-VaSeBuilder can be installed via pip:
 
-```bash
-python -m pip install VaSeBuilder
-```
-
-VaSeBuilder can also be obtained by downloading the [latest release](https://github.com/molgenis/VaSeBuilder/releases) on GitHub.
-=======
 VaSeBuilder can be obtained by downloading the [latest release](https://github.com/molgenis/VaSeBuilder/releases).
 VaSeBuilder can also be easily installed via ```pip install vasebuilder```.
->>>>>>> c028909f
 
 ## Requirements
 To run VaSeBuilder, the following software is required:  
 
-<<<<<<< HEAD
 * Libraries:
 	* [HTSLib &ge; 1.7](http://www.htslib.org)
 	* [SAMtools &ge; 1.7](http://www.htslib.org)
@@ -35,20 +25,6 @@
 
 ```bash
 VaSeBuilder BuildValidationSet \
-=======
-* [Python 3.6 or higher](https://www.python.org)
-* [pysam 0.15 or higher](https://pysam.readthedocs.io/en/latest/api.html)
-* [numpy 0.18.1 or higher](https://numpy.org)
-* [argon2-cffi 19.2.0 or higher](https://github.com/hynek/argon2-cffi)
-* [pybedtools 0.8.1 or higher](http://daler.github.io/pybedtools/)
-* [HTSLib 1.7 or higher](http://www.htslib.org)
-* [SAMtools 1.7 or higher](http://www.htslib.org)
-* Linux file command 5.32 or higher
-
-## Run VaSeBuilder
-To build a full validation set with VaSeBuilder run:
-```
-VaSeBuilder BuildValidationSet \  
   -b donor1.bam donor2.bam donor3.bam \
   -v donor1.vcf.gz donor2.vcf.gz donor3.vcf.gz \
   -a acceptor.bam \
@@ -57,9 +33,9 @@
 ```
 
 or (when obtaining VaSeBuilder via the repository):
-```
-python -m VaSeBuilder
->>>>>>> c028909f
+
+```bash
+python -m VaSeBuilder \
   -b donor1.bam donor2.bam donor3.bam \
   -v donor1.vcf.gz donor2.vcf.gz donor3.vcf.gz \
   -a acceptor.bam \
